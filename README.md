# Sprockets: Rack-based asset packaging

Sprockets is a Ruby library for compiling and serving web assets.
It features declarative dependency management for JavaScript and CSS
assets, as well as a powerful preprocessor pipeline that allows you to
write assets in languages like CoffeeScript, Sass and SCSS.


## Installation

Install Sprockets from RubyGems:

``` sh
$ gem install sprockets
```

Or include it in your project's `Gemfile` with Bundler:

``` ruby
gem 'sprockets', '~> 3.0'
```


## Understanding the Sprockets Environment

You'll need an instance of the `Sprockets::Environment` class to
access and serve assets from your application. Under Rails 4.0 and
later, `YourApp::Application.assets` is a preconfigured
`Sprockets::Environment` instance. For Rack-based applications, create
an instance in `config.ru`.

The Sprockets `Environment` has methods for retrieving and serving
assets, manipulating the load path, and registering processors. It is
also a Rack application that can be mounted at a URL to serve assets
over HTTP.

### The Load Path

The *load path* is an ordered list of directories that Sprockets uses
to search for assets.

In the simplest case, a Sprockets environment's load path will consist
of a single directory containing your application's asset source
files. When mounted, the environment will serve assets from this
directory as if they were static files in your public root.

The power of the load path is that it lets you organize your source
files into multiple directories -- even directories that live outside
your application -- and combine those directories into a single
virtual filesystem. That means you can easily bundle JavaScript, CSS
and images into a Ruby library or [Bower](http://bower.io) package and import them into your application.

#### Manipulating the Load Path

To add a directory to your environment's load path, use the
`append_path` and `prepend_path` methods. Directories at the beginning
of the load path have precedence over subsequent directories.

``` ruby
environment = Sprockets::Environment.new
environment.append_path 'app/assets/javascripts'
environment.append_path 'lib/assets/javascripts'
environment.append_path 'vendor/assets/bower_components'
```

In general, you should append to the path by default and reserve
prepending for cases where you need to override existing assets.

### Accessing Assets

Once you've set up your environment's load path, you can mount the
environment as a Rack server and request assets via HTTP. You can also
access assets programmatically from within your application.

#### Logical Paths

Assets in Sprockets are always referenced by their *logical path*.

The logical path is the path of the asset source file relative to its
containing directory in the load path. For example, if your load path
contains the directory `app/assets/javascripts`:

<table>
  <tr>
    <th>Asset source file</th>
    <th>Logical path</th>
  </tr>
  <tr>
    <td>app/assets/javascripts/application.js</td>
    <td>application.js</td>
  </tr>
  <tr>
    <td>app/assets/javascripts/models/project.js</td>
    <td>models/project.js</td>
  </tr>
</table>

In this way, all directories in the load path are merged to create a
virtual filesystem whose entries are logical paths.

#### Serving Assets Over HTTP

When you mount an environment, all of its assets are accessible as
logical paths underneath the *mount point*. For example, if you mount
your environment at `/assets` and request the URL
`/assets/application.js`, Sprockets will search your load path for the
file named `application.js` and serve it.

Under Rails 4.0 and later, your Sprockets environment is automatically
mounted at `/assets`. If you are using Sprockets with a Rack
application, you will need to mount the environment yourself. A good
way to do this is with the `map` method in `config.ru`:

``` ruby
require 'sprockets'
map '/assets' do
  environment = Sprockets::Environment.new
  environment.append_path 'app/assets/javascripts'
  environment.append_path 'app/assets/stylesheets'
  run environment
end

map '/' do
  run YourRackApp
end
```

#### Accessing Assets Programmatically

You can use the `find_asset` method (aliased as `[]`) to retrieve an
asset from a Sprockets environment. Pass it a logical path and you'll
get a `Sprockets::Asset` instance back:

``` ruby
environment['application.js']
# => #<Sprockets::Asset ...>
```

Call `to_s` on the resulting asset to access its contents, `length` to
get its length in bytes, `mtime` to query its last-modified time, and
`filename` to get its full path on the filesystem.


## Using Processors

Asset source files can be written in another language, like SCSS or
CoffeeScript, and automatically compiled to CSS or JavaScript by
<<<<<<< HEAD
Sprockets. Compilers for these languages are called *engines*.

Engines are specified by additional extensions on the asset source
filename. For example, a CSS file written in SCSS might have the name
`layout.scss`, while a JavaScript file written in CoffeeScript
might have the name `dialog.coffee`.
=======
Sprockets. Processors that convert a file from one language to another are called *transformers*.
>>>>>>> f9c9c904

### Minifying Assets

Several JavaScript and CSS minifiers are available through shorthand.

``` ruby
environment.js_compressor  = :uglify
environment.css_compressor = :scss
```

### Styling with Sass and SCSS

[Sass](http://sass-lang.com/) is a language that compiles to CSS and
adds features like nested rules, variables, mixins and selector
inheritance.

If the `sass` gem is available to your application, you can use Sass
to write CSS assets in Sprockets.

Sprockets supports both Sass syntaxes. For the original
whitespace-sensitive syntax, use the extension `.sass`. For the
new SCSS syntax, use the extension `.scss`.

### Scripting with CoffeeScript

[CoffeeScript](http://jashkenas.github.com/coffee-script/) is a
language that compiles to the "good parts" of JavaScript, featuring a
cleaner syntax with array comprehensions, classes, and function
binding.

If the `coffee-script` gem is available to your application, you can
use CoffeeScript to write JavaScript assets in Sprockets. Note that
the CoffeeScript compiler is written in JavaScript, and you will need
an [ExecJS](https://github.com/sstephenson/execjs)-supported runtime
on your system to invoke it.

To write JavaScript assets with CoffeeScript, use the extension
`.coffee`.

### JavaScript Templating with EJS and Eco

Sprockets supports *JavaScript templates* for client-side rendering of
strings or markup. JavaScript templates have the special format
extension `.jst` and are compiled to JavaScript functions.

When loaded, a JavaScript template function can be accessed by its
logical path as a property on the global `JST` object. Invoke a
template function to render the template as a string. The resulting
string can then be inserted into the DOM.

```
<!-- templates/hello.jst.ejs -->
<div>Hello, <span><%= name %></span>!</div>

// application.js
//= require templates/hello
$("#hello").html(JST["templates/hello"]({ name: "Sam" }));
```

Sprockets supports two JavaScript template languages:
[EJS](https://github.com/sstephenson/ruby-ejs), for embedded
JavaScript, and [Eco](https://github.com/sstephenson/ruby-eco), for
embedded CoffeeScript. Both languages use the familiar `<% … %>`
syntax for embedding logic in templates.

If the `ejs` gem is available to your application, you can use EJS
templates in Sprockets. EJS templates have the extension `.jst.ejs`.

If the `eco` gem is available to your application, you can use [Eco
templates](https://github.com/sstephenson/eco) in Sprockets. Eco
templates have the extension `.jst.eco`. Note that the `eco` gem
depends on the CoffeeScript compiler, so the same caveats apply as
outlined above for the CoffeeScript engine.

### Invoking Ruby with ERB

Sprockets provides an ERB engine for preprocessing assets using
embedded Ruby code. Append `.erb` to a CSS or JavaScript asset's
filename to enable the ERB engine.

<<<<<<< HEAD
**Note**: Sprockets processes multiple engine extensions in order from
  right to left, so you can use multiple engines with a single
  asset. For example, to have a CoffeeScript asset that is first
  preprocessed with ERB, use the extension `.coffee.erb`.

=======
>>>>>>> f9c9c904
Ruby code embedded in an asset is evaluated in the context of a
`Sprockets::Context` instance for the given asset. Common uses for ERB
include:

- embedding another asset as a Base64-encoded `data:` URI with the
  `asset_data_uri` helper
- inserting the URL to another asset, such as with the `asset_path`
  helper provided by the Sprockets Rails plugin
- embedding other application resources, such as a localized string
  database, in a JavaScript asset via JSON
- embedding version constants loaded from another file

See the [Helper Methods](lib/sprockets/context.rb) section for more information about
interacting with `Sprockets::Context` instances via ERB.


## Managing and Bundling Dependencies

You can create *asset bundles* -- ordered concatenations of asset
source files -- by specifying dependencies in a special comment syntax
at the top of each source file.

Sprockets reads these comments, called *directives*, and processes
them to recursively build a dependency graph. When you request an
asset with dependencies, the dependencies will be included in order at
the top of the file.

### The Directive Processor

Sprockets runs the *directive processor* on each CSS and JavaScript
source file. The directive processor scans for comment lines beginning
with `=` in comment blocks at the top of the file.

``` js
//= require jquery
//= require jquery-ui
//= require backbone
//= require_tree .
```

The first word immediately following `=` specifies the directive
name. Any words following the directive name are treated as
arguments. Arguments may be placed in single or double quotes if they
contain spaces, similar to commands in the Unix shell.

**Note**: Non-directive comment lines will be preserved in the final
  asset, but directive comments are stripped after
  processing. Sprockets will not look for directives in comment blocks
  that occur after the first line of code.

#### Supported Comment Types

The directive processor understands comment blocks in three formats:

``` css
/* Multi-line comment blocks (CSS, SCSS, JavaScript)
 *= require foo
 */
```

``` js
// Single-line comment blocks (SCSS, JavaScript)
//= require foo
```

``` coffee
# Single-line comment blocks (CoffeeScript)
#= require foo
```

### Sprockets Directives

You can use the following directives to declare dependencies in asset
source files.

For directives that take a *path* argument, you may specify either a
logical path or a relative path. Relative paths begin with `./` and
reference files relative to the location of the current file.

#### The `require` Directive

`require` *path* inserts the contents of the asset source file
specified by *path*. If the file is required multiple times, it will
appear in the bundle only once.

### The `require_directory` Directive ###

`require_directory` *path* requires all source files of the same
format in the directory specified by *path*. Files are required in
alphabetical order.

#### The `require_tree` Directive

`require_tree` *path* works like `require_directory`, but operates
recursively to require all files in all subdirectories of the
directory specified by *path*.

#### The `require_self` Directive

`require_self` tells Sprockets to insert the body of the current
source file before any subsequent `require` directives.

#### The `link` Directive

`link` *path* declares a dependency on the target *path* and adds it to a list
of subdependencies to automatically be compiled when the asset is written out to
disk.

For an example, in a CSS file you might reference an external image that always
needs to be compiled along with the css file.

``` css
/* link "logo.png" */
.logo {
  background-image: url(logo.png)
}
```

However, if you use a `asset-path` or `asset-url` SCSS helper, these links will
automatically be defined for you.

``` css
.logo {
  background-image: asset-url("logo.png")
}
```

#### The `depend_on` Directive

`depend_on` *path* declares a dependency on the given *path* without
including it in the bundle. This is useful when you need to expire an
asset's cache in response to a change in another file.

#### The `depend_on_asset` Directive

`depend_on_asset` *path* works like `depend_on`, but operates
recursively reading the file and following the directives found. This is automatically implied if you use `link`, so consider if it just makes sense using `link` instead of `depend_on_asset`.

#### The `stub` Directive

`stub` *path* allows dependency to be excluded from the asset bundle.
The *path* must be a valid asset and may or may not already be part
of the bundle. `stub` should only be used at the top level bundle, not
within any subdependencies.


## Processor Interface

Sprockets 2.x was originally design around [Tilt](https://github.com/rtomayko/tilt)'s engine interface. However, starting with 3.x, a new interface has been introduced deprecating Tilt.

Similar to Rack, a processor is a any "callable" (an object that responds to `call`). This maybe a simple Proc or a full class that defines a `def self.call(input)` method. The `call` method accepts an `input` Hash and returns a Hash of metadata.

### input Hash

The `input` Hash defines the following public fields.

* `:data` - String asset contents
* `:environment` - Current `Sprockets::Environment` instance.
* `:cache` - A `Sprockets::Cache` instance. See [`Sprockets::Cache#fetch`](https://github.com/sstephenson/sprockets/blob/master/lib/sprockets/cache.rb).
* `:uri` - String Asset URI.
* `:filename` - String full path to original file.
* `:load_path` - String current load path for filename.
* `:name` - String logical path for filename.
* `:content_type` - String content type of the output asset.
* `:metadata` - Hash of processor metadata.

``` ruby
def self.call(input)
  input[:cache].fetch("my:cache:key:v1") do
    # Remove all semicolons from source
    input[:data].gsub(";", "")
  end
end
```

### return Hash

The processor should return metadata `Hash`. With the exception of the `:data` key, the processor can store arbitrary JSON valid values in this Hash. The data will be stored and exposed on `Asset#metadata`.

The returned `:data` replaces the assets `input[:data]` to the next processor in the chain. Returning a `String` is shorthand for returning `{ data: str }`. And returning `nil` is shorthand for a no-op where the input data is not transformed, `{ data: input[:data] }`.

### metadata

The metadata Hash provides an open format for processors to extend the pipeline processor. Internally, built-in processors use it for passing data to each other.

* `:required` - A `Set` of String Asset URIs that the Bundle processor should concatenate together.
* `:stubbed` - A `Set` of String Asset URIs that will be omitted from the `:required` set.
* `:links` - A `Set` of String Asset URIs that should be compiled along with this asset.
* `:dependency_paths` - A `Set` of String filenames that should be monitored for caching.

``` ruby
def self.call(input)
  # Any metadata may start off as nil, so initialize it the value
  required = Set.new(input[:metadata][:required])

  # Manually add "foo.js" asset uri to our bundle
  required << input[:environment].locate("foo.js")

  { required: required }
end
```


## Development

### Contributing

The Sprockets source code is [hosted on
GitHub](https://github.com/sstephenson/sprockets). You can check out a
copy of the latest code using Git:

    $ git clone https://github.com/sstephenson/sprockets

If you've found a bug or have a question, please open an issue on the
[Sprockets issue
tracker](https://github.com/sstephenson/sprockets/issues). Or, clone
the Sprockets repository, write a failing test case, fix the bug and
submit a pull request.

### Version History

**3.0.0**

* MIME Types now accept charset custom charset detecters. Improves support for UTF-16/32 files.
* Environment#version no longer affects asset digests. Only used for busting the asset cache.
* Removed builtin support for LESS.
* Removed include directive support.
* Deprecated BundledAsset#to_a. Use BundledAsset#included to access debugging subcomponents.
* Support circular dependencies. For parity with ES6 modules.
* Manifest compilation will no longer generate .gz files by default. [Mixing
  Content-Encoding and ETags is just a bad
  idea](https://issues.apache.org/bugzilla/show_bug.cgi?id=39727)
* Added linked or referenced assets. When an asset is compiled, any of its links
  will be compiled as well.
* Add Asset integrity attribute for Subresource Integrity
* Default digest changed to SHA256. Configuring digest_class is deprecated.
* Rename Asset#digest to Asset#hexdigest. Asset#digest is deprecated and will
  return a raw byte String in 4.x.

**2.12.3** (October 28, 2014)

* Security: Fix directory traversal bug in development mode server.

**2.12.2** (September 5, 2014)

* Ensure internal asset lookups calls are still restricted to load paths within
  asset compiles. Though, you should not depend on internal asset resolves to be
  completely restricted for security reasons. Assets themselves should be
  considered full scripting environments with filesystem access.

**2.12.1** (April 17, 2014)

* Fix making manifest target directory when its different than the output directory.

**2.12.0** (March 13, 2014)

* Avoid context reference in SassImporter hack so its Marshallable. Fixes
 issues with Sass 3.3.x.

**2.11.0** (February 19, 2014)

* Cache store must now be an LRU implementation.
* Default digest changed to SHA1. To continue using MD5.
  `env.digest_class = Digest::MD5`.

**2.10.0** (May 24, 2013)

* Support for `bower.json`

**2.9.3** (April 20, 2013)

* Fixed sass caching bug

**2.9.2** (April 8, 2013)

* Improve file freshness check performance
* Directive processor encoding fixes

**2.9.1** (April 6, 2013)

* Support for Uglifier 2.x

**2.9.0** (February 25, 2013)

* Write out gzipped variants of bundled assets.

**2.8.2** (December 10, 2012)

* Fixed top level Sass constant references
* Fixed manifest logger when environment is disabled

**2.8.1** (October 31, 2012)

* Fixed Sass importer bug

**2.8.0** (October 16, 2012)

* Allow manifest location to be separated from output directory
* Pass logical path and absolute path to each_logical_path iterator

**2.7.0** (October 10, 2012)

* Added --css-compressor and --js-compressor command line flags
* Added css/js compressor shorthand
* Change default manifest.json filename to be a randomized manifest-16HEXBYTES.json
* Allow nil environment to be passed to manifest
* Allow manifest instance to be set on rake task

**2.6.0** (September 19, 2012)

* Added bower component.json require support

**2.5.0** (September 4, 2012)

* Fixed Ruby 2.0 RegExp warning
* Provide stubbed implementation of context *_path helpers
* Add SassCompressor

**2.4.5** (July 10, 2012)

* Tweaked some logger levels

**2.4.4** (July 2, 2012)

* Canonicalize logical path extensions
* Check absolute paths passed to depend_on

**2.4.3** (May 16, 2012)

* Exposed :sprockets in sass options
* Include dependency paths in asset mtime

**2.4.2** (May 7, 2012)

* Fixed MultiJson feature detect

**2.4.1** (April 26, 2012)

* Fixed MultiJson API change
* Fixed gzip mtime

**2.4.0** (March 27, 2012)

* Added global path registry
* Added global processor registry

**2.3.2** (March 26, 2012)

* Fix Context#logical_path with dots

**2.3.1** (February 11, 2012)

* Added bytesize to manifest
* Added Asset#bytesize alias
* Security: Check path for forbidden access after unescaping

**2.3.0** (January 16, 2012)

* Added special Sass importer that automatically tracks any `@import`ed files.

**2.2.0** (January 10, 2012)

* Added `sprockets` command line utility.
* Added rake/sprocketstask.
* Added json manifest log of compiled assets.
* Added `stub` directive that allows you to exclude files from the bundle.
* Added per environment external encoding (Environment#default_external_encoding). Defaults to UTF-8. Fixes issues where LANG is not set correctly and Rubys default external is set to ASCII.

**2.1.2** (November 20, 2011)

* Disabled If-Modified-Since server checks. Fixes some browser caching issues when serving the asset body only. If-None-Match caching is sufficient.

**2.1.1** (November 18, 2011)

* Fix windows absolute path check bug.

**2.1.0** (November 11, 2011)

* Directive comment lines are now turned into empty lines instead of removed. This way line numbers in
  CoffeeScript syntax errors are correct.
* Performance and caching bug fixes.

**2.0.3** (October 17, 2011)

* Detect format extensions from right to left.
* Make JST namespace configurable.

**2.0.2** (October 4, 2011)

* Fixed loading stale cache from bundler gems.

**2.0.1** (September 30, 2011)

* Fixed bug with fingerprinting file names with multiple dots.
* Decode URIs as default internal.
* Fix symlinked asset directories.

**2.0.0** (August 29, 2011)

* Initial public release.

## License

Copyright &copy; 2014 Sam Stephenson <<sstephenson@gmail.com>>

Copyright &copy; 2014 Joshua Peek <<josh@joshpeek.com>>

Sprockets is distributed under an MIT-style license. See LICENSE for
details.<|MERGE_RESOLUTION|>--- conflicted
+++ resolved
@@ -144,17 +144,9 @@
 ## Using Processors
 
 Asset source files can be written in another language, like SCSS or
-CoffeeScript, and automatically compiled to CSS or JavaScript by
-<<<<<<< HEAD
-Sprockets. Compilers for these languages are called *engines*.
-
-Engines are specified by additional extensions on the asset source
-filename. For example, a CSS file written in SCSS might have the name
-`layout.scss`, while a JavaScript file written in CoffeeScript
-might have the name `dialog.coffee`.
-=======
-Sprockets. Processors that convert a file from one language to another are called *transformers*.
->>>>>>> f9c9c904
+CoffeeScript, and automatically compiled to CSS or JavaScript by Sprockets.
+Processors that convert a file from one language to another are called
+*transformers*.
 
 ### Minifying Assets
 
@@ -235,14 +227,6 @@
 embedded Ruby code. Append `.erb` to a CSS or JavaScript asset's
 filename to enable the ERB engine.
 
-<<<<<<< HEAD
-**Note**: Sprockets processes multiple engine extensions in order from
-  right to left, so you can use multiple engines with a single
-  asset. For example, to have a CoffeeScript asset that is first
-  preprocessed with ERB, use the extension `.coffee.erb`.
-
-=======
->>>>>>> f9c9c904
 Ruby code embedded in an asset is evaluated in the context of a
 `Sprockets::Context` instance for the given asset. Common uses for ERB
 include:
