--- conflicted
+++ resolved
@@ -291,49 +291,6 @@
     assert_equal "\n\n\ndocument.on('dom:loaded', function() {\n  $('search').focus();\n});\n", body
   end
 
-<<<<<<< HEAD
-  test "asset is fresh if its mtime and contents are the same" do
-    assert @asset.fresh?(@env)
-  end
-
-  test "serializing asset to and from hash" do
-    expected = @asset
-    hash     = {}
-    @asset.encode_with(hash)
-    actual   = Sprockets::Asset.from_hash(@env, hash)
-
-    assert_kind_of Sprockets::ProcessedAsset, actual
-    assert_equal expected.logical_path, actual.logical_path
-    assert_equal expected.pathname, actual.pathname
-    assert_equal expected.content_type, actual.content_type
-    assert_equal expected.length, actual.length
-    assert_equal expected.digest, actual.digest
-    assert_equal expected.fresh?(@env), actual.fresh?(@env)
-
-    assert_equal expected.dependencies, actual.dependencies
-    assert_equal expected.to_a, actual.to_a
-    assert_equal expected.body, actual.body
-    assert_equal expected.to_s, actual.to_s
-
-    assert actual.eql?(expected)
-    assert expected.eql?(actual)
-  end
-
-  test "source map" do
-    map = @asset.map
-    assert_equal 6, map.size
-
-    assert mapping = map[0]
-    assert_equal 0, mapping.generated.line
-    assert_equal 0, mapping.generated.column
-    assert_equal 0, mapping.original.line
-    assert_equal 0, mapping.original.column
-    assert_equal 'application.js?source=1', mapping.source
-    assert_equal nil, mapping.name
-  end
-
-=======
->>>>>>> 252f0ead
   def asset(logical_path)
     @env.find_asset(logical_path, :bundle => @bundle)
   end
@@ -817,35 +774,6 @@
     ensure
       ENV["HOME"] = home
     end
-  end
-
-  test "source map" do
-    map = @asset.map
-    assert_equal 14, map.size
-
-    assert mapping = map[0]
-    assert_equal 0, mapping.generated.line
-    assert_equal 0, mapping.generated.column
-    assert_equal 0, mapping.original.line
-    assert_equal 0, mapping.original.column
-    assert_equal 'project.js?source=1', mapping.source
-    assert_equal nil, mapping.name
-
-    assert mapping = map[4]
-    assert_equal 4, mapping.generated.line
-    assert_equal 0, mapping.generated.column
-    assert_equal 0, mapping.original.line
-    assert_equal 0, mapping.original.column
-    assert_equal 'users.js?source=1', mapping.source
-    assert_equal nil, mapping.name
-
-    assert mapping = map[8]
-    assert_equal 8, mapping.generated.line
-    assert_equal 0, mapping.generated.column
-    assert_equal 0, mapping.original.line
-    assert_equal 0, mapping.original.column
-    assert_equal 'application.js?source=1', mapping.source
-    assert_equal nil, mapping.name
   end
 
   def asset(logical_path)
