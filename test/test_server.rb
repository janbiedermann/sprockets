--- conflicted
+++ resolved
@@ -295,11 +295,6 @@
     assert_match %r{max-age}, last_response.headers['Cache-Control']
   end
 
-<<<<<<< HEAD
-  test "bad fingerprint digest returns a 404" do
-    get "/assets/application-0000000000000000000000000000000000000000.js"
-    assert_equal 404, last_response.status
-=======
   test "using non-body fingerprint for body only request" do
     get "/assets/application.js"
     digest = last_response.headers['ETag'][/"(.+)"/, 1]
@@ -309,7 +304,11 @@
     assert_equal "\n(function() {\n  application.boot();\n})();\n", last_response.body
     assert_equal "43", last_response.headers['Content-Length']
     assert_match %r{max-age}, last_response.headers['Cache-Control']
->>>>>>> 1566cd10
+  end
+
+  test "bad fingerprint digest returns a 404" do
+    get "/assets/application-0000000000000000000000000000000000000000.js"
+    assert_equal 404, last_response.status
   end
 
   test "missing source" do
