require 'sprockets_test'

class TestResolve < Sprockets::TestCase
  def setup
    @env = Sprockets::Environment.new(".")
  end

  test "resolve in default environment" do
    @env.append_path(fixture_path('default'))

    assert_equal "file://#{fixture_path('default/gallery.js')}?type=application/javascript",
      resolve("gallery.js")
    assert_equal "file://#{fixture_path('default/coffee/foo.coffee')}?type=application/javascript",
      resolve("coffee/foo.js")
    assert_equal "file://#{fixture_path('default/jquery.tmpl.min.js')}?type=application/javascript",
      resolve("jquery.tmpl.min")
    assert_equal "file://#{fixture_path('default/jquery.tmpl.min.js')}?type=application/javascript",
      resolve("jquery.tmpl.min.js")
    assert_equal "file://#{fixture_path('default/manifest.js.yml')}?type=text/yaml",
      resolve('manifest.js.yml')
    refute resolve("null")
  end

  test "resolve accept type list before paths" do
    @env.append_path(fixture_path('resolve/javascripts'))
    @env.append_path(fixture_path('resolve/stylesheets'))

    foo_js_uri  = "file://#{fixture_path('resolve/javascripts/foo.js')}?type=application/javascript"
    foo_css_uri = "file://#{fixture_path('resolve/stylesheets/foo.css')}?type=text/css"

    assert_equal foo_js_uri, resolve('foo', accept: 'application/javascript')
    assert_equal foo_css_uri, resolve('foo', accept: 'text/css')

    assert_equal foo_js_uri, resolve('foo', accept: 'application/javascript, text/css')
    assert_equal foo_js_uri, resolve('foo', accept: 'text/css, application/javascript')

    assert_equal foo_js_uri, resolve('foo', accept: 'application/javascript; q=0.8, text/css')
    assert_equal foo_js_uri, resolve('foo', accept: 'text/css; q=0.8, application/javascript')

    assert_equal foo_js_uri, resolve('foo', accept: '*/*; q=0.8, application/javascript')
    assert_equal foo_js_uri, resolve('foo', accept: '*/*; q=0.8, text/css')
  end

  test "resolve under load path" do
    @env.append_path(scripts = fixture_path('resolve/javascripts'))
    @env.append_path(styles = fixture_path('resolve/stylesheets'))

    foo_js_uri  = "file://#{fixture_path('resolve/javascripts/foo.js')}?type=application/javascript"
    foo_css_uri = "file://#{fixture_path('resolve/stylesheets/foo.css')}?type=text/css"

    assert_equal foo_js_uri, resolve('foo.js', load_paths: [scripts])
    assert_equal foo_css_uri, resolve('foo.css', load_paths: [styles])

    refute resolve('foo.js', load_paths: [styles])
    refute resolve('foo.css', load_paths: [scripts])
  end

  test "resolve absolute" do
    @env.append_path(fixture_path('default'))

    gallery_js_uri = "file://#{fixture_path('default/gallery.js')}?type=application/javascript"

    assert_equal gallery_js_uri, resolve(fixture_path('default/gallery.js'))
    assert_equal gallery_js_uri, resolve(fixture_path('default/app/../gallery.js'))
    assert_equal gallery_js_uri, resolve(fixture_path('default/gallery.js'), accept: 'application/javascript')

    assert_equal "file://#{fixture_path('default/blank.gif')}?type=image/gif",
      resolve(fixture_path('default/blank.gif'))
    assert_equal "file://#{fixture_path('default/hello.txt')}?type=text/plain",
      resolve(fixture_path('default/hello.txt'))
    assert_equal "file://#{fixture_path('default/README.md')}",
      resolve(fixture_path('default/README.md'))

    refute resolve(fixture_path('asset/POW.png'))
    refute resolve(fixture_path('default/missing'))
    refute resolve(fixture_path('default/gallery.js'), accept: 'text/css')
  end

  test "resolve absolute identity" do
    @env.append_path(fixture_path('default'))

    @env.stat_tree(fixture_path('default')).each do |expected_path, stat|
      next unless stat.file?
      actual_path, _ = @env.parse_asset_uri(resolve(expected_path))
      assert_equal expected_path, actual_path
    end
  end

  test "resolve relative" do
    @env.append_path(fixture_path('default'))

    gallery_js_uri = "file://#{fixture_path('default/gallery.js')}?type=application/javascript"

    assert_equal gallery_js_uri, resolve("./gallery.js", base_path: fixture_path('default'))
    assert_equal gallery_js_uri, resolve("../gallery.js", base_path: fixture_path('default/app'))
    assert_equal gallery_js_uri, resolve("./../gallery.js", base_path: fixture_path('default/app'))
    assert_equal gallery_js_uri, resolve("../../gallery.js", base_path: fixture_path('default/vendor/gems'))

    refute resolve("./missing.js", base_path: fixture_path('default'))
    refute resolve("../asset/application.js", base_path: fixture_path('default'))
    refute resolve("../default/gallery.js", base_path: fixture_path('app'))
  end

  test "resolve extension before accept type" do
    @env.append_path(fixture_path('resolve/javascripts'))
    @env.append_path(fixture_path('resolve/stylesheets'))

    foo_js_uri  = "file://#{fixture_path('resolve/javascripts/foo.js')}?type=application/javascript"
    foo_css_uri = "file://#{fixture_path('resolve/stylesheets/foo.css')}?type=text/css"

    assert_equal foo_js_uri, resolve('foo.js', accept: 'application/javascript')
    assert_equal foo_css_uri, resolve('foo.css', accept: 'text/css')
    refute resolve('foo.js', accept: 'text/css')
    refute resolve('foo.css', accept: 'application/javascript')

    assert_equal foo_js_uri, resolve('foo.js', accept: '*/*')
    assert_equal foo_css_uri, resolve('foo.css', accept: '*/*')

    assert_equal foo_js_uri, resolve('foo.js', accept: 'text/css, */*')
    assert_equal foo_css_uri, resolve('foo.css', accept: 'application/javascript, */*')
  end

  test "resolve accept type quality in paths" do
    @env.append_path(fixture_path('resolve/javascripts'))

    bar_js_uri  = "file://#{fixture_path('resolve/javascripts/bar.js')}?type=application/javascript"
    bar_css_uri = "file://#{fixture_path('resolve/javascripts/bar.css')}?type=text/css"

    assert_equal bar_js_uri, resolve('bar', accept: 'application/javascript')
    assert_equal bar_css_uri, resolve('bar', accept: 'text/css')

    assert_equal bar_js_uri, resolve('bar', accept: 'application/javascript, text/css')
    assert_equal bar_css_uri, resolve('bar', accept: 'text/css, application/javascript')

    assert_equal bar_css_uri, resolve('bar', accept: 'application/javascript; q=0.8, text/css')
    assert_equal bar_js_uri, resolve('bar', accept: 'text/css; q=0.8, application/javascript')

    assert_equal bar_js_uri, resolve('bar', accept: '*/*; q=0.8, application/javascript')
    assert_equal bar_css_uri, resolve('bar', accept: '*/*; q=0.8, text/css')
  end

  test "resolve with dependencies" do
    @env.append_path(fixture_path('default'))

    uri, deps = @env.resolve("gallery.js")
    assert_equal "file://#{fixture_path('default/gallery.js')}?type=application/javascript", uri
    assert_includes deps, "file-digest://#{fixture_path('default/gallery.js')}"
    assert_includes deps, "file-digest://#{fixture_path('default')}"

    uri, deps = @env.resolve("coffee/foo.js")
    assert_equal "file://#{fixture_path('default/coffee/foo.coffee')}?type=application/javascript", uri
    assert_includes deps, "file-digest://#{fixture_path('default/coffee/foo.coffee')}"
    assert_includes deps, "file-digest://#{fixture_path('default/coffee')}"

    uri, deps = @env.resolve("manifest.js.yml")
    assert_equal "file://#{fixture_path('default/manifest.js.yml')}?type=text/yaml", uri
    assert_includes deps, "file-digest://#{fixture_path('default/manifest.js.yml')}"
    assert_includes deps, "file-digest://#{fixture_path('default')}"

    uri, deps = @env.resolve("gallery", accept: 'application/javascript')
    assert_equal "file://#{fixture_path('default/gallery.js')}?type=application/javascript", uri
    assert_includes deps, "file-digest://#{fixture_path('default/gallery.js')}"
    assert_includes deps, "file-digest://#{fixture_path('default')}"
  end

  test "resolve under load path with dependencies" do
    @env.append_path(scripts = fixture_path('resolve/javascripts'))
    @env.append_path(styles = fixture_path('resolve/stylesheets'))

    uri, deps = @env.resolve('foo.js', load_paths: [scripts])
    assert_equal "file://#{fixture_path('resolve/javascripts/foo.js')}?type=application/javascript", uri
    assert_includes deps, "file-digest://#{fixture_path('resolve/javascripts/foo.js')}"
    assert_includes deps, "file-digest://#{fixture_path('resolve/javascripts')}"

    uri, deps = @env.resolve('foo.css', load_paths: [styles])
    assert_equal "file://#{fixture_path('resolve/stylesheets/foo.css')}?type=text/css", uri
    assert_includes deps, "file-digest://#{fixture_path('resolve/stylesheets/foo.css')}"
    assert_includes deps, "file-digest://#{fixture_path('resolve/stylesheets')}"

    uri, deps = @env.resolve('foo.js', load_paths: [styles])
    refute uri
    assert_includes deps, "file-digest://#{fixture_path('resolve/stylesheets')}"

    uri, deps = @env.resolve('foo.css', load_paths: [scripts])
    refute uri
    assert_includes deps, "file-digest://#{fixture_path('resolve/javascripts')}"
  end

  test "resolve absolute with dependencies" do
    @env.append_path(fixture_path('default'))

    uri, deps = @env.resolve(fixture_path('default/gallery.js'))
    assert_equal "file://#{fixture_path('default/gallery.js')}?type=application/javascript", uri
    assert_includes deps, "file-digest://#{fixture_path('default/gallery.js')}"
  end

  test "resolve uri identity with dependencies" do
    @env.append_path(fixture_path('default'))

    uri1 = "file://#{fixture_path('default/gallery.js')}?type=application/javascript"
    uri2, deps = @env.resolve(uri1)
    assert_equal uri1, uri2
    assert_includes deps, "file-digest://#{fixture_path('default/gallery.js')}"
  end

<<<<<<< HEAD
=======
  test "resolve with pipeline" do
    @env.append_path(fixture_path('default'))

    assert_equal "file://#{fixture_path('default/gallery.js')}?type=application/javascript&pipeline=source",
      resolve("gallery.js", pipeline: :source)
    assert_equal "file://#{fixture_path('default/coffee/foo.coffee')}?type=application/javascript&pipeline=source",
      resolve("coffee/foo.js", pipeline: :source)
    assert_equal "file://#{fixture_path('default/jquery.tmpl.min.js')}?type=application/javascript&pipeline=source",
      resolve("jquery.tmpl.min", pipeline: :source)
    assert_equal "file://#{fixture_path('default/jquery.tmpl.min.js')}?type=application/javascript&pipeline=source",
      resolve("jquery.tmpl.min.js", pipeline: :source)
    assert_equal "file://#{fixture_path('default/manifest.js.yml')}?type=text/yaml&pipeline=source",
      resolve('manifest.js.yml', pipeline: :source)
    refute resolve("null", pipeline: :source)

    assert_equal "file://#{fixture_path('default/gallery.js')}?type=application/javascript&pipeline=source",
      resolve("gallery.source.js")
    assert_equal "file://#{fixture_path('default/coffee/foo.coffee')}?type=application/javascript&pipeline=source",
      resolve("coffee/foo.source.js")
    assert_equal "file://#{fixture_path('default/jquery.tmpl.min.js')}?type=application/javascript&pipeline=source",
      resolve("jquery.tmpl.min.source")
    assert_equal "file://#{fixture_path('default/jquery.tmpl.min.js')}?type=application/javascript&pipeline=source",
      resolve("jquery.tmpl.min.source.js")
    assert_equal "file://#{fixture_path('default/manifest.js.yml')}?type=text/yaml&pipeline=source",
      resolve('manifest.js.source.yml')
  end

  test "verify all logical paths" do
    Dir.entries(Sprockets::TestCase::FIXTURE_ROOT).each do |dir|
      unless %w( . ..).include?(dir)
        @env.append_path(fixture_path(dir))
      end
    end

    @env.logical_paths.each do |logical_path, filename|
      actual_path, _ = @env.parse_asset_uri(resolve(logical_path))
      assert_equal filename, actual_path,
        "Expected #{logical_path.inspect} to resolve to #{filename}"
    end
  end

  test "legacy logical path iterator with matchers" do
    @env.append_path(fixture_path('default'))

    assert_equal ["application.js", "gallery.css"],
      @env.each_logical_path("application.js", /gallery\.css/).to_a
  end

>>>>>>> 98b47d11
  def resolve(path, options = {})
    uri, _ = @env.resolve(path, options)
    uri
  end
end<|MERGE_RESOLUTION|>--- conflicted
+++ resolved
@@ -203,8 +203,6 @@
     assert_includes deps, "file-digest://#{fixture_path('default/gallery.js')}"
   end
 
-<<<<<<< HEAD
-=======
   test "resolve with pipeline" do
     @env.append_path(fixture_path('default'))
 
@@ -232,28 +230,6 @@
       resolve('manifest.js.source.yml')
   end
 
-  test "verify all logical paths" do
-    Dir.entries(Sprockets::TestCase::FIXTURE_ROOT).each do |dir|
-      unless %w( . ..).include?(dir)
-        @env.append_path(fixture_path(dir))
-      end
-    end
-
-    @env.logical_paths.each do |logical_path, filename|
-      actual_path, _ = @env.parse_asset_uri(resolve(logical_path))
-      assert_equal filename, actual_path,
-        "Expected #{logical_path.inspect} to resolve to #{filename}"
-    end
-  end
-
-  test "legacy logical path iterator with matchers" do
-    @env.append_path(fixture_path('default'))
-
-    assert_equal ["application.js", "gallery.css"],
-      @env.each_logical_path("application.js", /gallery\.css/).to_a
-  end
-
->>>>>>> 98b47d11
   def resolve(path, options = {})
     uri, _ = @env.resolve(path, options)
     uri
