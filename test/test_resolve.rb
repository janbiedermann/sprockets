--- conflicted
+++ resolved
@@ -153,8 +153,6 @@
     refute @env.locate('foo.js', load_paths: [styles])
     refute @env.locate('foo.css', load_paths: [scripts])
   end
-<<<<<<< HEAD
-=======
 
   test "locate absolute identity" do
     @env.append_path(fixture_path('default'))
@@ -165,25 +163,4 @@
       assert_equal uri, @env.locate(uri)
     end
   end
-
-  test "verify all logical paths" do
-    Dir.entries(Sprockets::TestCase::FIXTURE_ROOT).each do |dir|
-      unless %w( . ..).include?(dir)
-        @env.append_path(fixture_path(dir))
-      end
-    end
-
-    @env.logical_paths.each do |logical_path, filename|
-      assert_equal filename, @env.resolve(logical_path),
-        "Expected #{logical_path.inspect} to resolve to #{filename}"
-    end
-  end
-
-  test "legacy logical path iterator with matchers" do
-    @env.append_path(fixture_path('default'))
-
-    assert_equal ["application.js", "gallery.css"],
-      @env.each_logical_path("application.js", /gallery\.css/).to_a
-  end
->>>>>>> adbecdee
 end