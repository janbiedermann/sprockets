require 'sprockets_test'
require 'rack/mock'
require 'execjs'

module EnvironmentTests
  def self.test(name, &block)
    define_method("test #{name.inspect}", &block)
  end

  test "working directory is the default root" do
    assert_equal Dir.pwd, @env.root
  end

  test "active css compressor" do
    assert_nil @env.css_compressor
  end

  test "active js compressor" do
    assert_nil @env.js_compressor
  end

  test "current static root" do
    assert_equal fixture_path("public"), @env.static_root.to_s
  end

  test "paths" do
    assert_equal [fixture_path("default")], @env.paths.to_a
  end

  test "extensions" do
    ["coffee", "erb", "less", "sass", "scss", "str", "css", "js"].each do |ext|
      assert @env.extensions.to_a.include?(".#{ext}")
    end
  end

  test "engine extensions" do
    ["coffee", "erb", "less", "sass", "scss", "str"].each do |ext|
      assert @env.engine_extensions.include?(".#{ext}")
    end
    ["css", "js"].each do |ext|
      assert !@env.engine_extensions.include?(".#{ext}")
    end
  end

  test "format extensions" do
    ["css", "js"].each do |ext|
      assert @env.format_extensions.include?(".#{ext}")
    end
    ["coffee", "erb", "less", "sass", "scss", "str"].each do |ext|
      assert !@env.format_extensions.include?(".#{ext}")
    end
  end

  test "eco templates" do
    asset = @env["goodbye.jst"]
    context = ExecJS.compile(asset)
    assert_equal "Goodbye world\n", context.call("JST['goodbye']", :name => "world")
  end

  test "ejs templates" do
    asset = @env["hello.jst"]
    context = ExecJS.compile(asset)
    assert_equal "hello: world\n", context.call("JST['hello']", :name => "world")
  end

  test "lookup mime type" do
    assert_equal "application/javascript", @env.mime_types(".js")
    assert_equal "application/javascript", @env.mime_types("js")
    assert_equal "text/css", @env.mime_types(:css)
    assert_equal nil, @env.mime_types("foo")
    assert_equal nil, @env.mime_types("foo")
  end

  test "lookup bundle processors" do
    assert_equal [], @env.bundle_processors('application/javascript')
    assert_equal [Sprockets::CharsetNormalizer], @env.bundle_processors('text/css')
  end

  test "resolve in environment" do
    assert_equal fixture_path('default/gallery.js'),
      @env.resolve("gallery.js").to_s
  end

  test "missing file raises an exception" do
    assert_raises(Sprockets::FileNotFound) do
      @env.resolve("null")
    end
  end

  test "resolve ignores static root" do
    assert_raises(Sprockets::FileNotFound) do
      @env.resolve("compiled.js")
    end
  end

  test "find bundled asset in environment" do
    assert_equal "var Gallery = {};\n", @env["gallery.js"].to_s
  end

  test "find bundled asset with absolute path environment" do
    assert_equal "var Gallery = {};\n", @env[fixture_path("default/gallery.js")].to_s
  end

  test "find static asset in environment" do
    assert_equal "Hello world\n", @env["hello.txt"].to_s
  end

  test "find static asset with leading slash in environment" do
    assert_equal "Hello world\n", @env[fixture_path("default/hello.txt")].to_s
  end

  test "find compiled asset in static root" do
    assert_equal "(function() {\n  application.boot();\n})();\n",
      @env["compiled.js"].to_s
  end

  test "find compiled asset with leading slash in static root" do
    assert_equal "(function() {\n  application.boot();\n})();\n",
      @env[fixture_path("public/compiled-digest-0aa2105d29558f3eb790d411d7d8fb66.js")].to_s
  end

  test "find compiled asset in static root is StaticAsset" do
    assert_equal Sprockets::StaticAsset, @env["compiled.js"].class
  end

  test "find asset with digest" do
    assert_equal "Hello world\n",
      @env["hello-f0ef7081e1539ac00ef5b761b4fb01b3.txt"].to_s
  end

  test "find asset with invalid digest" do
    assert_nil @env["hello-ffffffff.txt"]
  end

  test "find index.js in directory" do
    assert_equal "var A;\nvar B;\n", @env["mobile.js"].to_s
  end

  test "find index.css in directory" do
    assert_equal ".c {}\n.d {}\n/*\n */\n\n", @env["mobile.css"].to_s
  end

  test "find static directory returns nil" do
    assert_nil @env["images"]
  end

  test "find compiled asset with filename digest in static root" do
    assert_equal "(function() {\n  application.boot();\n})();\n",
      @env["compiled-digest.js"].to_s
    assert_equal "(function() {\n  application.boot();\n})();\n",
      @env["compiled-digest-0aa2105d29558f3eb790d411d7d8fb66.js"].to_s
    assert_equal "(function() {})();\n",
      @env["compiled-digest-1c41eb0cf934a0c76babe875f982f9d1.js"].to_s
  end

  test "find asset when static root doesn't exist" do
    env = new_environment { |e| e.static_root = fixture_path('missing') }
    assert_equal "var Gallery = {};\n", env["gallery.js"].to_s
  end

  test "missing asset returns nil" do
    assert_equal nil, @env["missing.js"]
  end

  test "asset with missing requires raises an exception" do
    assert_raises Sprockets::FileNotFound do
      @env["missing_require.js"]
    end
  end

  test "asset logical path for absolute path" do
    assert_equal "gallery.js",
      @env[fixture_path("default/gallery.js")].logical_path
    assert_equal "application.js",
      @env[fixture_path("default/application.js.coffee")].logical_path
    assert_equal "mobile/a.js",
      @env[fixture_path("default/mobile/a.js")].logical_path
  end

  test "lookup asset digest" do
    assert_equal "f1598cfbaf2a26f20367e4046957f6e0",
      @env["gallery.js"].digest
  end

  test "path for asset" do
    assert_equal "/gallery-f1598cfbaf2a26f20367e4046957f6e0.js", @env.path("gallery.js")
    assert_equal "/gallery.js", @env.path("gallery.js", false)
    assert_equal "/gallery-f1598cfbaf2a26f20367e4046957f6e0.js", @env.path("/gallery.js")
    assert_equal "/assets/gallery-f1598cfbaf2a26f20367e4046957f6e0.js",
      @env.path("gallery.js", true, "/assets")
  end

  test "url for asset" do
    env = Rack::MockRequest.env_for("/")

    assert_equal "http://example.org/gallery-f1598cfbaf2a26f20367e4046957f6e0.js",
      @env.url(env, "gallery.js")
    assert_equal "http://example.org/gallery.js",
      @env.url(env, "gallery.js", false)
    assert_equal "http://example.org/gallery-f1598cfbaf2a26f20367e4046957f6e0.js",
      @env.url(env, "/gallery.js")
    assert_equal "http://example.org/assets/gallery-f1598cfbaf2a26f20367e4046957f6e0.js",
      @env.url(env, "gallery.js", true, "assets")
  end

  test "missing path for asset" do
    assert_equal "/missing.js", @env.path("missing.js")
  end

  test "precompile" do
    filename = fixture_path("public/gallery-f1598cfbaf2a26f20367e4046957f6e0.js")
    filename_gz = "#{filename}.gz"
    begin
      assert !File.exist?(filename)
      @env.precompile("gallery.js")
      assert File.exist?(filename)
      assert File.exist?(filename_gz)
    ensure
      [filename, filename_gz].each do |f|
        File.unlink(f) if File.exist?(f)
      end
    end
  end

  test "precompile glob" do
    dirname = fixture_path("public/mobile")

    begin
      assert !File.exist?(dirname)
      @env.precompile("mobile/*")

      assert File.exist?(dirname)
      [nil, '.gz'].each do |gzipped|
        assert File.exist?(File.join(dirname, "a-172ecf751b024e2c68b1da265523b202.js#{gzipped}"))
        assert File.exist?(File.join(dirname, "b-5e5f944f87f43e1ddec5c8dc109e5f8d.js#{gzipped}"))
        assert File.exist?(File.join(dirname, "c-4127d837671de30f7e9cb8e9bec82285.css#{gzipped}"))
      end
    ensure
      FileUtils.rm_rf(dirname)
    end
  end

  test "precompile regexp" do
    dirname = fixture_path("public/mobile")

    begin
      assert !File.exist?(dirname)
      @env.precompile(/mobile\/.*/)

      assert File.exist?(dirname)
      [nil, '.gz'].each do |gzipped|
        assert File.exist?(File.join(dirname, "a-172ecf751b024e2c68b1da265523b202.js#{gzipped}"))
        assert File.exist?(File.join(dirname, "b-5e5f944f87f43e1ddec5c8dc109e5f8d.js#{gzipped}"))
        assert File.exist?(File.join(dirname, "c-4127d837671de30f7e9cb8e9bec82285.css#{gzipped}"))
      end
    ensure
      FileUtils.rm_rf(dirname)
    end
  end

  test "precompile static asset" do
    filename = fixture_path("public/hello-f0ef7081e1539ac00ef5b761b4fb01b3.txt")
    begin
      assert !File.exist?(filename)
      @env.precompile("hello.txt")
      assert File.exist?(filename)
<<<<<<< HEAD
=======
      assert !File.exist?("#{filename}.gz")
>>>>>>> 1160a927
    ensure
      File.unlink(filename) if File.exist?(filename)
    end
  end

  test "CoffeeScript files are compiled in a closure" do
    script = @env["coffee"].to_s
    assert_equal "undefined", ExecJS.exec(script)
  end
end

class WhitespaceCompressor
  def self.compress(source)
    source.gsub(/\s+/, "")
  end
end

class TestEnvironment < Sprockets::TestCase
  include EnvironmentTests

  def new_environment
    env = Sprockets::Environment.new(".")
    env.append_path(fixture_path('default'))
    env.static_root = fixture_path('public')
    yield env if block_given?
    env
  end

  def setup
    @env = new_environment
  end

  test "register mime type" do
    assert !@env.mime_types("jst")
    @env.register_mime_type("application/javascript", "jst")
    assert_equal "application/javascript", @env.mime_types("jst")
  end

  test "register bundle processor" do
    assert !@env.bundle_processors('text/css').include?(WhitespaceCompressor)
    @env.register_bundle_processor 'text/css', WhitespaceCompressor
    assert @env.bundle_processors('text/css').include?(WhitespaceCompressor)
  end

  test "changing static root expires old assets" do
    assert @env["compiled.js"]
    @env.static_root = nil
    assert_nil @env["compiled.js"]
  end

  test "changing css compressor expires old assets" do
    assert_equal ".gallery {\n  color: red;\n}\n", @env["gallery.css"].to_s
    @env.css_compressor = WhitespaceCompressor
    assert_equal ".gallery{color:red;}", @env["gallery.css"].to_s
  end

  test "setting css compressor to nil clears current compressor" do
    @env.css_compressor = WhitespaceCompressor
    assert_equal WhitespaceCompressor, @env.css_compressor.compressor
    @env.css_compressor = nil
    assert_nil @env.css_compressor
  end

  test "changing js compressor expires old assets" do
    assert_equal "var Gallery = {};\n", @env["gallery.js"].to_s
    @env.js_compressor = WhitespaceCompressor
    assert_equal "varGallery={};", @env["gallery.js"].to_s
  end

  test "setting js compressor to nil clears current compressor" do
    @env.js_compressor = WhitespaceCompressor
    assert_equal WhitespaceCompressor, @env.js_compressor.compressor
    @env.js_compressor = nil
    assert_nil @env.js_compressor
  end

  test "changing paths expires old assets" do
    assert @env["gallery.css"]
    @env.clear_paths
    assert_nil @env["gallery.css"]
  end

  test "bundled asset is stale if its mtime is updated or deleted" do
    filename = File.join(fixture_path("default"), "tmp.js")

    begin
      assert_nil @env["tmp.js"]

      File.open(filename, 'w') { |f| f.puts "foo" }
      assert_equal "foo\n", @env["tmp.js"].to_s

      File.open(filename, 'w') { |f| f.puts "bar" }
      time = Time.now + 60
      File.utime(time, time, filename)
      assert_equal "bar\n", @env["tmp.js"].to_s

      File.unlink(filename)
      assert_nil @env["tmp.js"]
    ensure
      File.unlink(filename) if File.exist?(filename)
      assert !File.exist?(filename)
    end
  end

  test "static asset is stale if its mtime is updated or deleted" do
    filename = File.join(fixture_path("default"), "tmp.png")

    begin
      assert_nil @env["tmp.png"]

      File.open(filename, 'w') { |f| f.puts "foo" }
      assert_equal "foo\n", @env["tmp.png"].to_s

      File.open(filename, 'w') { |f| f.puts "bar" }
      time = Time.now + 60
      File.utime(time, time, filename)
      assert_equal "bar\n", @env["tmp.png"].to_s

      File.unlink(filename)
      assert_nil @env["tmp.png"]
    ensure
      File.unlink(filename) if File.exist?(filename)
      assert !File.exist?(filename)
    end
  end

  test "seperate contexts classes for each instance" do
    e1 = new_environment
    e2 = new_environment

    assert_raises(NameError) { e1.context_class.instance_method(:foo) }
    assert_raises(NameError) { e2.context_class.instance_method(:foo) }

    e1.context_class.class_eval do
      def foo; end
    end

    assert_nothing_raised(NameError) { e1.context_class.instance_method(:foo) }
    assert_raises(NameError) { e2.context_class.instance_method(:foo) }
  end

  test "registering engine adds to the environments extensions" do
    assert !@env.engines[".foo"]
    assert !@env.extensions.include?(".foo")

    @env.register_engine ".foo", Tilt::StringTemplate

    assert @env.engines[".foo"]
    assert @env.extensions.include?(".foo")
  end

  test "seperate engines for each instance" do
    e1 = new_environment
    e2 = new_environment

    assert_nil e1.engines[".foo"]
    assert_nil e2.engines[".foo"]

    e1.register_engine ".foo", Tilt::StringTemplate

    assert e1.engines[".foo"]
    assert_nil e2.engines[".foo"]
  end

  test "disabling default directive preprocessor" do
    @env.unregister_processor('application/javascript', Sprockets::DirectiveProcessor)
    assert_equal "// =require \"notfound\"\n", @env["missing_require.js"].to_s
  end
end

class TestEnvironmentIndex < Sprockets::TestCase
  include EnvironmentTests

  def new_environment
    env = Sprockets::Environment.new(".")
    env.append_path(fixture_path('default'))
    env.static_root = fixture_path('public')
    yield env if block_given?
    env.index
  end

  def setup
    @env = new_environment
  end

  test "does not allow static root to be changed" do
    assert_raises TypeError do
      @env.static_root = fixture_path('public')
    end
  end

  test "does not allow new mime types to be added" do
    assert_raises TypeError do
      @env.register_mime_type "application/javascript", ".jst"
    end
  end

  test "change in environment mime types does not affect index" do
    env = Sprockets::Environment.new(".")
    env.register_mime_type "application/javascript", ".jst"
    index = env.index

    assert_equal "application/javascript", index.mime_types("jst")
    env.register_mime_type nil, ".jst"
    assert_equal "application/javascript", index.mime_types("jst")
  end

  test "does not allow new bundle processors to be added" do
    assert_raises TypeError do
      @env.register_bundle_processor 'text/css', WhitespaceCompressor
    end
  end

  test "does not allow bundle processors to be removed" do
    assert_raises TypeError do
      @env.unregister_bundle_processor 'text/css', WhitespaceCompressor
    end
  end

  test "change in environment bundle_processors does not affect index" do
    env = Sprockets::Environment.new(".")
    index = env.index

    assert !index.bundle_processors('text/css').include?(WhitespaceCompressor)
    env.register_bundle_processor 'text/css', WhitespaceCompressor
    assert !index.bundle_processors('text/css').include?(WhitespaceCompressor)
  end

  test "change in environment static root does not affect index" do
    env = Sprockets::Environment.new(".")
    env.static_root = fixture_path('public')
    index = env.index

    assert_equal fixture_path('public'), index.static_root.to_s
    env.static_root = fixture_path('static')
    assert_equal fixture_path('public'), index.static_root.to_s
  end

  test "does not allow css compressor to be changed" do
    assert_raises TypeError do
      @env.css_compressor = WhitespaceCompressor
    end
  end

  test "change in environment css compressor does not affect index" do
    env = Sprockets::Environment.new(".")
    env.css_compressor = WhitespaceCompressor
    index = env.index

    assert_equal WhitespaceCompressor, index.css_compressor.compressor
    env.css_compressor = nil
    assert_equal WhitespaceCompressor, index.css_compressor.compressor
  end

  test "does not allow js compressor to be changed" do
    assert_raises TypeError do
      @env.js_compressor = WhitespaceCompressor
    end
  end

  test "change in environment js compressor does not affect index" do
    env = Sprockets::Environment.new(".")
    env.js_compressor = WhitespaceCompressor
    index = env.index

    assert_equal WhitespaceCompressor, index.js_compressor.compressor
    env.js_compressor = nil
    assert_equal WhitespaceCompressor, index.js_compressor.compressor
  end

  test "change in environment engines does not affect index" do
    env = Sprockets::Environment.new
    index = env.index

    assert_nil env.engines[".foo"]
    assert_nil index.engines[".foo"]

    env.register_engine ".foo", Tilt::StringTemplate

    assert env.engines[".foo"]
    assert_nil index.engines[".foo"]
  end
end<|MERGE_RESOLUTION|>--- conflicted
+++ resolved
@@ -264,10 +264,7 @@
       assert !File.exist?(filename)
       @env.precompile("hello.txt")
       assert File.exist?(filename)
-<<<<<<< HEAD
-=======
       assert !File.exist?("#{filename}.gz")
->>>>>>> 1160a927
     ensure
       File.unlink(filename) if File.exist?(filename)
     end
