require 'sprockets_test'
require 'tilt'
require 'yaml'

class TestContext < Sprockets::TestCase
  def setup
    @env = Sprockets::Environment.new(".")
    @env.paths << fixture_path('context')
  end

  test "source file properties are exposed in context" do
    json = @env["properties.js"].to_s
    assert_equal({
      'pathname'     => fixture_path("context/properties.js.erb"),
      '__FILE__'     => fixture_path("context/properties.js.erb"),
      'root_path'    => fixture_path("context"),
      'logical_path' => "properties",
      'content_type' => "application/javascript"
    }, YAML.load(json))
  end

  test "extend context" do
    @env.context_class.class_eval do
      def datauri(path)
        require 'base64'
        Base64.encode64(File.open(path, "rb") { |f| f.read })
      end
    end

    assert_equal ".pow {\n  background: url(data:image/png;base64,iVBORw0KGgoAAAANSUhEUgAAAZoAAAEsCAMAAADNS4U5AAAAGXRFWHRTb2Z0\n",
      @env["helpers.css"].to_s.lines.to_a[0..1].join
    assert_equal 58240, @env["helpers.css"].length
  end
end

class TestCustomProcessor < Sprockets::TestCase
  def setup
    @env = Sprockets::Environment.new
    @env.paths << fixture_path('context')
  end

  class YamlProcessor < Tilt::Template
    def initialize_engine
      require 'yaml'
    end

    def prepare
      @manifest = YAML.load(data)
    end

    def evaluate(context, locals)
      @manifest['require'].each do |logical_path|
<<<<<<< HEAD
        filename = context.resolve(logical_path)
        context.require_asset(filename)
=======
        context.require_asset(logical_path)
>>>>>>> 7b201add
      end
      ""
    end
  end

  test "custom processor using Context#require" do
    @env.register_engine :yml, YamlProcessor

    assert_equal "var Foo = {};\n\nvar Bar = {};\n", @env['application.js'].to_s
  end

  class DataUriProcessor < Tilt::Template
    def initialize_engine
      require 'base64'
    end

    def prepare
    end

    def evaluate(context, locals)
      data.gsub(/url\(\"(.+?)\"\)/) do
        path = context.resolve($1)
        context.depend_on(path)
        data = Base64.encode64(File.open(path, "rb") { |f| f.read })
        "url(data:image/png;base64,#{data})"
      end
    end
  end

  test "custom processor using Context#resolve and Context#depend_on" do
    @env.register_engine :embed, DataUriProcessor

    assert_equal ".pow {\n  background: url(data:image/png;base64,iVBORw0KGgoAAAANSUhEUgAAAZoAAAEsCAMAAADNS4U5AAAAGXRFWHRTb2Z0\n",
      @env["sprite.css"].to_s.lines.to_a[0..1].join
    assert_equal 58240, @env["sprite.css"].length
  end

  test "resolve with content type" do
    assert_equal [fixture_path("context/foo.js"),
     fixture_path("context/foo.js"),
     fixture_path("context/foo.js"),
     "foo.js is 'application/javascript', not 'text/css'"
    ].join(",\n"), @env["resolve_content_type.js"].to_s.strip
  end
end<|MERGE_RESOLUTION|>--- conflicted
+++ resolved
@@ -50,12 +50,7 @@
 
     def evaluate(context, locals)
       @manifest['require'].each do |logical_path|
-<<<<<<< HEAD
-        filename = context.resolve(logical_path)
-        context.require_asset(filename)
-=======
         context.require_asset(logical_path)
->>>>>>> 7b201add
       end
       ""
     end
