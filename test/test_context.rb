--- conflicted
+++ resolved
@@ -49,7 +49,7 @@
   end
 
   test "resolve with content type" do
-    assert_equal [fixture_path("context/foo.js"),
+    assert_equal [
       fixture_path("context/foo.js"),
       fixture_path("context/foo.js")
     ].join(",\n"), @env["resolve_content_type.js"].to_s.strip
@@ -113,14 +113,4 @@
       @env["sprite2.css"].to_s.lines.to_a[0..1].join
     assert_equal 58240, @env["sprite2.css"].length
   end
-<<<<<<< HEAD
-
-  test "resolve with content type" do
-    assert_equal [
-      fixture_path("context/foo.js"),
-      fixture_path("context/foo.js")
-    ].join(",\n"), @env["resolve_content_type.js"].to_s.strip
-  end
-=======
->>>>>>> adbecdee
 end