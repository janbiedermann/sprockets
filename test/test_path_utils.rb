require 'minitest/autorun'
require 'sprockets/path_utils'

class TestPathUtils < MiniTest::Test
  include Sprockets::PathUtils

  DOSISH = File::ALT_SEPARATOR != nil
  DOSISH_DRIVE_LETTER = File.dirname("A:") == "A:."
  DOSISH_UNC = File.dirname("//") == "//"

  def test_stat
    assert_kind_of File::Stat, stat(File.expand_path("../fixtures", __FILE__))
    refute stat("/tmp/sprockets/missingfile")
  end

  def test_file
    assert_equal true, file?(File.expand_path("../fixtures/default/hello.txt", __FILE__))
    assert_equal false, file?(File.expand_path("../fixtures", __FILE__))
  end

  def test_entries
    assert_equal [
      "asset",
      "compass",
      "context",
      "default",
      "directives",
      "encoding",
      "engines",
      "errors",
      "octicons",
      "paths",
      "public",
      "resolve",
      "sass",
      "server",
      "source-maps",
      "symlink"
    ], entries(File.expand_path("../fixtures", __FILE__))
  end

  def test_check_absolute_path
    assert absolute_path?(Dir.pwd)

    assert absolute_path?("/foo.rb")
    refute absolute_path?("foo.rb")
    refute absolute_path?("./foo.rb")
    refute absolute_path?("../foo.rb")

    if DOSISH_DRIVE_LETTER
      assert absolute_path?("A:foo.rb")
      assert absolute_path?("A:/foo.rb")
      assert absolute_path?("A:\\foo.rb")
    end

    if DOSISH
      assert absolute_path?("/foo.rb")
      assert absolute_path?("\\foo.rb")
    end
  end

  def test_check_relative_path
    assert relative_path?(".")
    assert relative_path?("..")
    assert relative_path?("./")
    assert relative_path?("../")
    assert relative_path?("./foo.rb")
    assert relative_path?("../foo.rb")

    if DOSISH
      assert relative_path?(".\\")
      assert relative_path?("..\\")
      assert relative_path?(".\\foo.rb")
      assert relative_path?("..\\foo.rb")
    end

    refute relative_path?(Dir.pwd)
    refute relative_path?("/foo.rb")
    refute relative_path?("foo.rb")
    refute relative_path?(".foo.rb")
    refute relative_path?("..foo.rb")
  end

  def test_split_subpath_from_root_path
    path = File.expand_path("../fixtures/default", __FILE__)

    subpath = File.expand_path("../fixtures/default/application.js", __FILE__)
    assert_equal "application.js", split_subpath(path, subpath)

    subpath = File.expand_path("../fixtures/default/application.js", __FILE__)
    assert_equal "application.js", split_subpath(path + "/", subpath)

    subpath = File.expand_path("../fixtures/default/app/application.js", __FILE__)
    assert_equal "app/application.js", split_subpath(path, subpath)

    subpath = File.expand_path("../fixtures/other/app/application.js", __FILE__)
    refute split_subpath(path, subpath)
  end

  def test_split_paths_root_from_base
    paths = [File.expand_path("../fixtures/default", __FILE__)]

    filename = File.expand_path("../fixtures/default/application.js", __FILE__)
    expected = [paths.first, "application.js"]
    assert_equal expected, paths_split(paths, filename)

    filename = File.expand_path("../fixtures/default/app/application.js", __FILE__)
    expected = [paths.first, "app/application.js"]
    assert_equal expected, paths_split(paths, filename)

    filename = File.expand_path("../fixtures/other/app/application.js", __FILE__)
    refute paths_split(paths, filename)
  end

  def test_path_extensions
    assert_equal [".txt"], path_extnames("hello.txt")
    assert_equal [".txt"], path_extnames("sub/hello.txt")
    assert_equal [".txt"], path_extnames("sub.dir/hello.txt")
    assert_equal [".js"], path_extnames("jquery.js")
    assert_equal [".min", ".js"], path_extnames("jquery.min.js")
    assert_equal [".js", ".erb"], path_extnames("jquery.js.erb")
    assert_equal [".min", ".js", ".erb"], path_extnames("jquery.min.js.erb")
  end

  def test_path_parents
    root = File.expand_path("../..", __FILE__)

    assert_kind_of Array, path_parents(File.expand_path(__FILE__))

    assert_equal ["#{root}/test", root],
      path_parents(File.expand_path(__FILE__), root)
    assert_equal ["#{root}/test", root],
      path_parents("#{root}/test/fixtures/", root)
    assert_equal ["#{root}/test/fixtures", "#{root}/test", root],
      path_parents("#{root}/test/fixtures/default", root)
    assert_equal ["#{root}/test/fixtures/default", "#{root}/test/fixtures", "#{root}/test", root],
      path_parents("#{root}/test/fixtures/default/POW.png", root)

    assert_equal ["#{root}/test/fixtures/default", "#{root}/test/fixtures", "#{root}/test"],
      path_parents("#{root}/test/fixtures/default/POW.png", "#{root}/test")
    assert_equal ["#{root}/test/fixtures/default"],
      path_parents("#{root}/test/fixtures/default/POW.png", "#{root}/test/fixtures/default")
  end

  def test_find_upwards
    root = File.expand_path("../..", __FILE__)

    assert_equal "#{root}/Gemfile",
      find_upwards("Gemfile", File.expand_path(__FILE__))
    assert_equal "#{root}/Gemfile",
      find_upwards("Gemfile", "#{root}/test/fixtures/")
    assert_equal "#{root}/Gemfile",
      find_upwards("Gemfile", "#{root}/test/fixtures/default/POW.png")

    assert_equal "#{root}/test/sprockets_test.rb",
      find_upwards("sprockets_test.rb", "#{root}/test/fixtures/default/POW.png")
  end

  FILES_IN_SERVER = Dir["#{File.expand_path("../fixtures/server", __FILE__)}/*"]

  def test_stat_directory
    files = stat_directory(File.expand_path("../fixtures/server", __FILE__)).to_a
    assert_equal FILES_IN_SERVER.size, files.size
    path, stat = stat_directory(File.expand_path("../fixtures/server", __FILE__)).first
    assert_equal File.expand_path("../fixtures/server/app", __FILE__), path
    assert_kind_of File::Stat, stat

    assert_equal [], stat_directory(File.expand_path("../fixtures/missing", __FILE__)).to_a
  end

  def test_stat_tree
    files = stat_tree(File.expand_path("../fixtures/asset/tree/all", __FILE__)).to_a
    assert_equal 11, files.size

    path, stat = files.first
    assert_equal File.expand_path("../fixtures/asset/tree/all/README.md", __FILE__), path
    assert_kind_of File::Stat, stat

    assert_equal [
<<<<<<< HEAD
      fixture_path("asset/tree/all/README.md"),
      fixture_path("asset/tree/all/b"),
      fixture_path("asset/tree/all/b/c"),
      fixture_path("asset/tree/all/b/c/d.js"),
      fixture_path("asset/tree/all/b/c/e.js"),
      fixture_path("asset/tree/all/b/c.js"),
      fixture_path("asset/tree/all/b.css"),
      fixture_path("asset/tree/all/b.js.erb"),
      fixture_path("asset/tree/all/d"),
      fixture_path("asset/tree/all/d/c.coffee"),
      fixture_path("asset/tree/all/d/e.js")
=======
      File.expand_path("../fixtures/asset/tree/all/README.md", __FILE__),
      File.expand_path("../fixtures/asset/tree/all/b", __FILE__),
      File.expand_path("../fixtures/asset/tree/all/b/c", __FILE__),
      File.expand_path("../fixtures/asset/tree/all/b/c/d.js", __FILE__),
      File.expand_path("../fixtures/asset/tree/all/b/c/e.js", __FILE__),
      File.expand_path("../fixtures/asset/tree/all/b/c.js", __FILE__),
      File.expand_path("../fixtures/asset/tree/all/b.css", __FILE__),
      File.expand_path("../fixtures/asset/tree/all/b.js.erb", __FILE__),
      File.expand_path("../fixtures/asset/tree/all/d", __FILE__),
      File.expand_path("../fixtures/asset/tree/all/d/c.js.coffee", __FILE__),
      File.expand_path("../fixtures/asset/tree/all/d/e.js", __FILE__)
>>>>>>> f9c9c904
    ], files.map(&:first)

    assert_equal [], stat_tree("#{File.expand_path("../fixtures", __FILE__)}/missing").to_a
  end

  def test_stat_sorted_tree
    files = stat_sorted_tree(File.expand_path("../fixtures/asset/tree/all", __FILE__)).to_a
    assert_equal 11, files.size

    path, stat = files.first
    assert_equal File.expand_path("../fixtures/asset/tree/all/README.md", __FILE__), path
    assert_kind_of File::Stat, stat

    assert_equal [
<<<<<<< HEAD
      fixture_path("asset/tree/all/README.md"),
      fixture_path("asset/tree/all/b.css"),
      fixture_path("asset/tree/all/b.js.erb"),
      fixture_path("asset/tree/all/b"),
      fixture_path("asset/tree/all/b/c.js"),
      fixture_path("asset/tree/all/b/c"),
      fixture_path("asset/tree/all/b/c/d.js"),
      fixture_path("asset/tree/all/b/c/e.js"),
      fixture_path("asset/tree/all/d"),
      fixture_path("asset/tree/all/d/c.coffee"),
      fixture_path("asset/tree/all/d/e.js"),
=======
      File.expand_path("../fixtures/asset/tree/all/README.md", __FILE__),
      File.expand_path("../fixtures/asset/tree/all/b.css", __FILE__),
      File.expand_path("../fixtures/asset/tree/all/b.js.erb", __FILE__),
      File.expand_path("../fixtures/asset/tree/all/b", __FILE__),
      File.expand_path("../fixtures/asset/tree/all/b/c.js", __FILE__),
      File.expand_path("../fixtures/asset/tree/all/b/c", __FILE__),
      File.expand_path("../fixtures/asset/tree/all/b/c/d.js", __FILE__),
      File.expand_path("../fixtures/asset/tree/all/b/c/e.js", __FILE__),
      File.expand_path("../fixtures/asset/tree/all/d", __FILE__),
      File.expand_path("../fixtures/asset/tree/all/d/c.js.coffee", __FILE__),
      File.expand_path("../fixtures/asset/tree/all/d/e.js", __FILE__),
>>>>>>> f9c9c904
    ], files.map(&:first)

    assert_equal [], stat_tree(File.expand_path("../fixtures/missing", __FILE__)).to_a
  end

  def test_atomic_write_without_errors
    filename = "atomic.file"
    begin
      contents = "Atomic Text"
      atomic_write(filename) do |file|
        file.write(contents)
        assert !File.exist?(filename)
      end
      assert File.exist?(filename)
      assert_equal contents, File.read(filename)
    ensure
      File.unlink(filename) rescue nil
    end
  end
end<|MERGE_RESOLUTION|>--- conflicted
+++ resolved
@@ -177,19 +177,6 @@
     assert_kind_of File::Stat, stat
 
     assert_equal [
-<<<<<<< HEAD
-      fixture_path("asset/tree/all/README.md"),
-      fixture_path("asset/tree/all/b"),
-      fixture_path("asset/tree/all/b/c"),
-      fixture_path("asset/tree/all/b/c/d.js"),
-      fixture_path("asset/tree/all/b/c/e.js"),
-      fixture_path("asset/tree/all/b/c.js"),
-      fixture_path("asset/tree/all/b.css"),
-      fixture_path("asset/tree/all/b.js.erb"),
-      fixture_path("asset/tree/all/d"),
-      fixture_path("asset/tree/all/d/c.coffee"),
-      fixture_path("asset/tree/all/d/e.js")
-=======
       File.expand_path("../fixtures/asset/tree/all/README.md", __FILE__),
       File.expand_path("../fixtures/asset/tree/all/b", __FILE__),
       File.expand_path("../fixtures/asset/tree/all/b/c", __FILE__),
@@ -199,9 +186,8 @@
       File.expand_path("../fixtures/asset/tree/all/b.css", __FILE__),
       File.expand_path("../fixtures/asset/tree/all/b.js.erb", __FILE__),
       File.expand_path("../fixtures/asset/tree/all/d", __FILE__),
-      File.expand_path("../fixtures/asset/tree/all/d/c.js.coffee", __FILE__),
+      File.expand_path("../fixtures/asset/tree/all/d/c.coffee", __FILE__),
       File.expand_path("../fixtures/asset/tree/all/d/e.js", __FILE__)
->>>>>>> f9c9c904
     ], files.map(&:first)
 
     assert_equal [], stat_tree("#{File.expand_path("../fixtures", __FILE__)}/missing").to_a
@@ -216,19 +202,6 @@
     assert_kind_of File::Stat, stat
 
     assert_equal [
-<<<<<<< HEAD
-      fixture_path("asset/tree/all/README.md"),
-      fixture_path("asset/tree/all/b.css"),
-      fixture_path("asset/tree/all/b.js.erb"),
-      fixture_path("asset/tree/all/b"),
-      fixture_path("asset/tree/all/b/c.js"),
-      fixture_path("asset/tree/all/b/c"),
-      fixture_path("asset/tree/all/b/c/d.js"),
-      fixture_path("asset/tree/all/b/c/e.js"),
-      fixture_path("asset/tree/all/d"),
-      fixture_path("asset/tree/all/d/c.coffee"),
-      fixture_path("asset/tree/all/d/e.js"),
-=======
       File.expand_path("../fixtures/asset/tree/all/README.md", __FILE__),
       File.expand_path("../fixtures/asset/tree/all/b.css", __FILE__),
       File.expand_path("../fixtures/asset/tree/all/b.js.erb", __FILE__),
@@ -238,9 +211,8 @@
       File.expand_path("../fixtures/asset/tree/all/b/c/d.js", __FILE__),
       File.expand_path("../fixtures/asset/tree/all/b/c/e.js", __FILE__),
       File.expand_path("../fixtures/asset/tree/all/d", __FILE__),
-      File.expand_path("../fixtures/asset/tree/all/d/c.js.coffee", __FILE__),
-      File.expand_path("../fixtures/asset/tree/all/d/e.js", __FILE__),
->>>>>>> f9c9c904
+      File.expand_path("../fixtures/asset/tree/all/d/c.coffee", __FILE__),
+      File.expand_path("../fixtures/asset/tree/all/d/e.js", __FILE__)
     ], files.map(&:first)
 
     assert_equal [], stat_tree(File.expand_path("../fixtures/missing", __FILE__)).to_a
