--- conflicted
+++ resolved
@@ -148,13 +148,9 @@
   register_preprocessor 'text/ecmascript-6', DirectiveProcessor.new(comments: ["//", ["/*", "*/"]])
 
   # Mmm, CoffeeScript
-<<<<<<< HEAD
   register_mime_type 'text/coffeescript', extensions: ['.coffee']
   register_transformer 'text/coffeescript', 'application/javascript', LazyProcessor.new(:CoffeeScriptProcessor) { CoffeeScriptProcessor }
   register_preprocessor 'text/coffeescript', DirectiveProcessor.new(comments: ["#", ["###", "###"]])
-=======
-  register_engine '.coffee', LazyProcessor.new(:CoffeeScriptProcessor) { CoffeeScriptProcessor }, mime_type: 'application/javascript'
->>>>>>> c87b899e
 
   # JST engines
   register_engine '.jst',    LazyProcessor.new(:JstProcessor) { JstProcessor }, mime_type: 'application/javascript'
@@ -162,17 +158,12 @@
   register_engine '.ejs',    LazyProcessor.new(:EjsProcessor) { EjsProcessor },  mime_type: 'application/javascript'
 
   # CSS engines
-<<<<<<< HEAD
   register_mime_type 'text/sass', extensions: ['.sass']
   register_mime_type 'text/scss', extensions: ['.scss']
   register_transformer 'text/sass', 'text/css', LazyProcessor.new(:SassProcessor) { SassProcessor }
   register_transformer 'text/scss', 'text/css', LazyProcessor.new(:ScssProcessor) { ScssProcessor }
   register_preprocessor 'text/sass', DirectiveProcessor.new(comments: ["//", ["/*", "*/"]])
   register_preprocessor 'text/scss', DirectiveProcessor.new(comments: ["//", ["/*", "*/"]])
-=======
-  register_engine '.sass',   LazyProcessor.new(:SassProcessor) { SassProcessor }, mime_type: 'text/css'
-  register_engine '.scss',   LazyProcessor.new(:ScssProcessor) { ScssProcessor }, mime_type: 'text/css'
->>>>>>> c87b899e
 
   # Other
   register_engine '.erb',    LazyProcessor.new(:ERBProcessor) { ERBProcessor }, mime_type: 'text/plain'
