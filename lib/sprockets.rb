module Sprockets
  VERSION = "2.0.0.beta.10"

  autoload :ArgumentError,           "sprockets/errors"
  autoload :AssetAttributes,         "sprockets/asset_attributes"
  autoload :BundledAsset,            "sprockets/bundled_asset"
  autoload :CharsetNormalizer,       "sprockets/charset_normalizer"
  autoload :CircularDependencyError, "sprockets/errors"
  autoload :ContentTypeMismatch,     "sprockets/errors"
  autoload :Context,                 "sprockets/context"
  autoload :DirectiveProcessor,      "sprockets/directive_processor"
  autoload :EcoTemplate,             "sprockets/eco_template"
  autoload :EjsTemplate,             "sprockets/ejs_template"
  autoload :EngineError,             "sprockets/errors"
  autoload :Engines,                 "sprockets/engines"
  autoload :Environment,             "sprockets/environment"
  autoload :Error,                   "sprockets/errors"
  autoload :FileNotFound,            "sprockets/errors"
  autoload :Index,                   "sprockets/index"
  autoload :JstProcessor,            "sprockets/jst_processor"
<<<<<<< HEAD
=======
  autoload :Processing,              "sprockets/processing"
  autoload :Processor,               "sprockets/processor"
  autoload :Server,                  "sprockets/server"
>>>>>>> 0440e0a2
  autoload :StaticAsset,             "sprockets/static_asset"
  autoload :Utils,                   "sprockets/utils"

  module Cache
    autoload :FileStore, "sprockets/cache/file_store"
  end
end

# TODO: Remove in 2.0.0 final
if defined?(Rails::VERSION::STRING) && Rails::VERSION::STRING.match(/^3\.1\.0\.beta/)
  message = "WARNING: Sprockets #{Sprockets::VERSION} is incompatible with Rails #{Rails::VERSION::STRING}. Please upgrade to Rails 3.1.0.rc1 or higher."
  if defined?(Rails.logger) && Rails.logger
    Rails.logger.warn(message)
  else
    warn(message)
  end
end<|MERGE_RESOLUTION|>--- conflicted
+++ resolved
@@ -18,12 +18,9 @@
   autoload :FileNotFound,            "sprockets/errors"
   autoload :Index,                   "sprockets/index"
   autoload :JstProcessor,            "sprockets/jst_processor"
-<<<<<<< HEAD
-=======
   autoload :Processing,              "sprockets/processing"
   autoload :Processor,               "sprockets/processor"
   autoload :Server,                  "sprockets/server"
->>>>>>> 0440e0a2
   autoload :StaticAsset,             "sprockets/static_asset"
   autoload :Utils,                   "sprockets/utils"
 
