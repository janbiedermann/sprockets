--- conflicted
+++ resolved
@@ -14,7 +14,6 @@
   autoload :StaticAsset,             'sprockets/static_asset'
 
   # Processing
-<<<<<<< HEAD
   autoload :CharsetNormalizer,       'sprockets/charset_normalizer'
   autoload :ClosureCompressor,       'sprockets/closure_compressor'
   autoload :CoffeeScriptTemplate,    'sprockets/coffee_script_template'
@@ -24,7 +23,6 @@
   autoload :EjsTemplate,             'sprockets/ejs_template'
   autoload :ERBTemplate,             'sprockets/erb_template'
   autoload :JstProcessor,            'sprockets/jst_processor'
-  autoload :LessTemplate,            'sprockets/less_template'
   autoload :SafetyColons,            'sprockets/safety_colons'
   autoload :SassCompressor,          'sprockets/sass_compressor'
   autoload :SassFunctions,           'sprockets/sass_functions'
@@ -32,20 +30,6 @@
   autoload :ScssTemplate,            'sprockets/sass_template'
   autoload :UglifierCompressor,      'sprockets/uglifier_compressor'
   autoload :YUICompressor,           'sprockets/yui_compressor'
-=======
-  autoload :Template,                "sprockets/template"
-  autoload :Context,                 "sprockets/context"
-  autoload :CoffeeScriptTemplate,    "sprockets/coffee_script_template"
-  autoload :EcoTemplate,             "sprockets/eco_template"
-  autoload :EjsTemplate,             "sprockets/ejs_template"
-  autoload :ERBTemplate,             "sprockets/erb_template"
-  autoload :JstProcessor,            "sprockets/jst_processor"
-  autoload :Processor,               "sprockets/processor"
-  autoload :SassCacheStore,          "sprockets/sass_cache_store"
-  autoload :SassFunctions,           "sprockets/sass_functions"
-  autoload :SassTemplate,            "sprockets/sass_template"
-  autoload :ScssTemplate,            "sprockets/scss_template"
->>>>>>> 68aa35bc
 
   # Internal utilities
   autoload :ArgumentError,           'sprockets/errors'
@@ -110,14 +94,8 @@
   register_engine '.ejs',    LazyProxy.new { EjsTemplate },  mime_type: 'application/javascript'
 
   # CSS engines
-<<<<<<< HEAD
-  register_engine '.less',   LazyProxy.new { LessTemplate }, mime_type: 'text/css'
   register_engine '.sass',   LazyProxy.new { SassTemplate }, mime_type: 'text/css'
   register_engine '.scss',   LazyProxy.new { ScssTemplate }, mime_type: 'text/css'
-=======
-  register_engine '.sass',   SassTemplate
-  register_engine '.scss',   ScssTemplate
->>>>>>> 68aa35bc
 
   # Other
   register_engine '.erb',    LazyProxy.new { ERBTemplate }
