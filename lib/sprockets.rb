require 'sprockets/version'

module Sprockets
  # Environment
  autoload :Asset,                   'sprockets/asset'
  autoload :Base,                    'sprockets/base'
  autoload :CachedEnvironment,       'sprockets/cached_environment'
  autoload :Environment,             'sprockets/environment'
  autoload :Manifest,                'sprockets/manifest'

  # Processing
  autoload :Bundle,                  'sprockets/bundle'
  autoload :ClosureCompressor,       'sprockets/closure_compressor'
  autoload :CoffeeScriptProcessor,   'sprockets/coffee_script_processor'
  autoload :CoffeeScriptTemplate,    'sprockets/coffee_script_template'
  autoload :Context,                 'sprockets/context'
  autoload :DirectiveProcessor,      'sprockets/directive_processor'
  autoload :EcoProcessor,            'sprockets/eco_processor'
  autoload :EcoTemplate,             'sprockets/eco_template'
  autoload :EjsProcessor,            'sprockets/ejs_processor'
  autoload :EjsTemplate,             'sprockets/ejs_template'
  autoload :ERBProcessor,            'sprockets/erb_processor'
  autoload :ERBTemplate,             'sprockets/erb_template'
  autoload :ES6to5Processor,         'sprockets/es6to5_processor'
  autoload :JstProcessor,            'sprockets/jst_processor'
  autoload :SassCompressor,          'sprockets/sass_compressor'
  autoload :SassProcessor,           'sprockets/sass_processor'
  autoload :SassTemplate,            'sprockets/sass_template'
  autoload :ScssProcessor,           'sprockets/sass_processor'
  autoload :ScssTemplate,            'sprockets/sass_template'
  autoload :UglifierCompressor,      'sprockets/uglifier_compressor'
  autoload :YUICompressor,           'sprockets/yui_compressor'

  # Internal utilities
  autoload :ArgumentError,           'sprockets/errors'
  autoload :AssetURI,                'sprockets/asset_uri'
  autoload :Cache,                   'sprockets/cache'
  autoload :ContentTypeMismatch,     'sprockets/errors'
  autoload :DigestUtils,             'sprockets/digest_utils'
  autoload :EncodingUtils,           'sprockets/encoding_utils'
  autoload :Error,                   'sprockets/errors'
  autoload :FileNotFound,            'sprockets/errors'
  autoload :HTTPUtils,               'sprockets/http_utils'
  autoload :LazyProcessor,           'sprockets/lazy_processor'
  autoload :PathUtils,               'sprockets/path_utils'
  autoload :Utils,                   'sprockets/utils'

  # Extend Sprockets module to provide global registry
  require 'sprockets/configuration'
  require 'sprockets/context'
  extend Configuration

  @root                  = File.expand_path('..', __FILE__).freeze
  @paths                 = [].freeze
  @mime_types            = {}.freeze
  @mime_exts             = {}.freeze
  @encodings             = {}.freeze
  @engines               = {}.freeze
  @engine_mime_types     = {}.freeze
  @transformers          = Hash.new { |h, k| {}.freeze }.freeze
  @inverted_transformers = Hash.new { |h, k| {}.freeze }.freeze
  @preprocessors         = Hash.new { |h, k| [].freeze }.freeze
  @postprocessors        = Hash.new { |h, k| [].freeze }.freeze
  @bundle_reducers       = Hash.new { |h, k| {}.freeze }.freeze
  @bundle_processors     = Hash.new { |h, k| [].freeze }.freeze
  @compressors           = Hash.new { |h, k| {}.freeze }.freeze
  @context_class         = Context
  @version               = ''

  # Set the default digest
  require 'digest/sha2'
  @digest_class = Digest::SHA256

  require 'logger'
  @logger = Logger.new($stderr)
  @logger.level = Logger::FATAL

  # Common asset text types
  register_mime_type 'application/javascript', extensions: ['.js'], charset: EncodingUtils::DETECT_UNICODE
  register_mime_type 'application/json', extensions: ['.json'], charset: EncodingUtils::DETECT_UNICODE
  register_mime_type 'application/xml', extensions: ['.xml']
  register_mime_type 'text/css', extensions: ['.css'], charset: EncodingUtils::DETECT_CSS
  register_mime_type 'text/html', extensions: ['.html', '.htm'], charset: EncodingUtils::DETECT_HTML
  register_mime_type 'text/plain', extensions: ['.txt', '.text']
  register_mime_type 'text/yaml', extensions: ['.yml', '.yaml'], charset: EncodingUtils::DETECT_UNICODE

  # Common image types
  register_mime_type 'image/x-icon', extensions: ['.ico']
  register_mime_type 'image/bmp', extensions: ['.bmp']
  register_mime_type 'image/gif', extensions: ['.gif']
  register_mime_type 'image/webp', extensions: ['.webp']
  register_mime_type 'image/png', extensions: ['.png']
  register_mime_type 'image/jpeg', extensions: ['.jpg', '.jpeg']
  register_mime_type 'image/tiff', extensions: ['.tiff', '.tif']
  register_mime_type 'image/svg+xml', extensions: ['.svg']

  # Common audio/video types
  register_mime_type 'video/webm', extensions: ['.webm']
  register_mime_type 'audio/basic', extensions: ['.snd', '.au']
  register_mime_type 'audio/aiff', extensions: ['.aiff']
  register_mime_type 'audio/mpeg', extensions: ['.mp3', '.mp2', '.m2a', '.m3a']
  register_mime_type 'application/ogg', extensions: ['.ogx']
  register_mime_type 'audio/midi', extensions: ['.midi', '.mid']
  register_mime_type 'video/avi', extensions: ['.avi']
  register_mime_type 'audio/wave', extensions: ['.wav', '.wave']
  register_mime_type 'video/mp4', extensions: ['.mp4', '.m4v']

  # Common font types
  register_mime_type 'application/vnd.ms-fontobject', extensions: ['.eot']
  register_mime_type 'application/x-font-ttf', extensions: ['.ttf']
  register_mime_type 'application/font-woff', extensions: ['.woff']

  # HTTP content encodings
  register_encoding :deflate, EncodingUtils::DEFLATE
  register_encoding :gzip,    EncodingUtils::GZIP
  register_encoding :base64,  EncodingUtils::BASE64

  require 'sprockets/directive_processor'
  register_preprocessor 'text/css', DirectiveProcessor
  register_preprocessor 'application/javascript', DirectiveProcessor

  require 'sprockets/bundle'
  register_bundle_processor 'application/javascript', Bundle
  register_bundle_processor 'text/css', Bundle

  register_bundle_metadata_reducer '*/*', :data, :+
  register_bundle_metadata_reducer 'application/javascript', :data, Utils.method(:concat_javascript_sources)
  register_bundle_metadata_reducer '*/*', :links, :+

  register_postprocessor 'application/javascript', proc { |input|
    # Use an identity map if no mapping is defined
    if !input[:metadata][:map]
      map = SourceMap::Map.new([
        SourceMap::Mapping.new(
          input[:name],
          SourceMap::Offset.new(0, 0),
          SourceMap::Offset.new(0, 0)
        )
      ])
      { data: input[:data], map: map }
    end
  }
  register_bundle_metadata_reducer 'application/javascript', :map, :+

  register_compressor 'text/css', :sass, LazyProcessor.new { SassCompressor }
  register_compressor 'text/css', :scss, LazyProcessor.new { SassCompressor }
  register_compressor 'text/css', :yui, LazyProcessor.new { YUICompressor }
  register_compressor 'application/javascript', :closure, LazyProcessor.new { ClosureCompressor }
  register_compressor 'application/javascript', :uglifier, LazyProcessor.new { UglifierCompressor }
  register_compressor 'application/javascript', :uglify, LazyProcessor.new { UglifierCompressor }
  register_compressor 'application/javascript', :yui, LazyProcessor.new { YUICompressor }

  # 6to5, TheFuture™ is now
  register_mime_type 'text/ecmascript-6', extensions: ['.es6'], charset: EncodingUtils::DETECT_UNICODE
  register_transformer 'text/ecmascript-6', 'application/javascript',  LazyProcessor.new { ES6to5Processor }
  register_preprocessor 'text/ecmascript-6', DirectiveProcessor

  # Mmm, CoffeeScript
  register_mime_type 'text/coffeescript', extensions: ['.coffee']
<<<<<<< HEAD
  register_transformer 'text/coffeescript', 'application/javascript', LazyProcessor.new { CoffeeScriptTemplate }
  register_preprocessor 'text/coffeescript', DirectiveProcessor
=======
  register_engine '.coffee', LazyProcessor.new { CoffeeScriptProcessor }, mime_type: 'application/javascript'
>>>>>>> 2c9333bd

  # JST engines
  register_mime_type 'text/eco', extensions: ['.eco']
  register_mime_type 'text/ejs', extensions: ['.ejs']
  register_engine '.jst',    LazyProcessor.new { JstProcessor }, mime_type: 'application/javascript'
  register_engine '.eco',    LazyProcessor.new { EcoProcessor },  mime_type: 'application/javascript'
  register_engine '.ejs',    LazyProcessor.new { EjsProcessor },  mime_type: 'application/javascript'

  # CSS engines
  register_mime_type 'text/sass', extensions: ['.sass']
  register_mime_type 'text/scss', extensions: ['.scss']
<<<<<<< HEAD
  register_transformer 'text/sass', 'text/css', LazyProcessor.new { SassTemplate }
  register_transformer 'text/scss', 'text/css', LazyProcessor.new { ScssTemplate }
  register_preprocessor 'text/sass', DirectiveProcessor
  register_preprocessor 'text/scss', DirectiveProcessor
=======
  register_engine '.sass',   LazyProcessor.new { SassProcessor }, mime_type: 'text/css'
  register_engine '.scss',   LazyProcessor.new { ScssProcessor }, mime_type: 'text/css'
>>>>>>> 2c9333bd

  # Other
  register_engine '.erb',    LazyProcessor.new { ERBProcessor }, mime_type: 'text/plain'
end<|MERGE_RESOLUTION|>--- conflicted
+++ resolved
@@ -12,22 +12,16 @@
   autoload :Bundle,                  'sprockets/bundle'
   autoload :ClosureCompressor,       'sprockets/closure_compressor'
   autoload :CoffeeScriptProcessor,   'sprockets/coffee_script_processor'
-  autoload :CoffeeScriptTemplate,    'sprockets/coffee_script_template'
   autoload :Context,                 'sprockets/context'
   autoload :DirectiveProcessor,      'sprockets/directive_processor'
   autoload :EcoProcessor,            'sprockets/eco_processor'
-  autoload :EcoTemplate,             'sprockets/eco_template'
   autoload :EjsProcessor,            'sprockets/ejs_processor'
-  autoload :EjsTemplate,             'sprockets/ejs_template'
   autoload :ERBProcessor,            'sprockets/erb_processor'
-  autoload :ERBTemplate,             'sprockets/erb_template'
   autoload :ES6to5Processor,         'sprockets/es6to5_processor'
   autoload :JstProcessor,            'sprockets/jst_processor'
   autoload :SassCompressor,          'sprockets/sass_compressor'
   autoload :SassProcessor,           'sprockets/sass_processor'
-  autoload :SassTemplate,            'sprockets/sass_template'
   autoload :ScssProcessor,           'sprockets/sass_processor'
-  autoload :ScssTemplate,            'sprockets/sass_template'
   autoload :UglifierCompressor,      'sprockets/uglifier_compressor'
   autoload :YUICompressor,           'sprockets/yui_compressor'
 
@@ -157,12 +151,8 @@
 
   # Mmm, CoffeeScript
   register_mime_type 'text/coffeescript', extensions: ['.coffee']
-<<<<<<< HEAD
-  register_transformer 'text/coffeescript', 'application/javascript', LazyProcessor.new { CoffeeScriptTemplate }
+  register_transformer 'text/coffeescript', 'application/javascript', LazyProcessor.new { CoffeeScriptProcessor }
   register_preprocessor 'text/coffeescript', DirectiveProcessor
-=======
-  register_engine '.coffee', LazyProcessor.new { CoffeeScriptProcessor }, mime_type: 'application/javascript'
->>>>>>> 2c9333bd
 
   # JST engines
   register_mime_type 'text/eco', extensions: ['.eco']
@@ -174,15 +164,10 @@
   # CSS engines
   register_mime_type 'text/sass', extensions: ['.sass']
   register_mime_type 'text/scss', extensions: ['.scss']
-<<<<<<< HEAD
-  register_transformer 'text/sass', 'text/css', LazyProcessor.new { SassTemplate }
-  register_transformer 'text/scss', 'text/css', LazyProcessor.new { ScssTemplate }
+  register_transformer 'text/sass', 'text/css', LazyProcessor.new { SassProcessor }
+  register_transformer 'text/scss', 'text/css', LazyProcessor.new { ScssProcessor }
   register_preprocessor 'text/sass', DirectiveProcessor
   register_preprocessor 'text/scss', DirectiveProcessor
-=======
-  register_engine '.sass',   LazyProcessor.new { SassProcessor }, mime_type: 'text/css'
-  register_engine '.scss',   LazyProcessor.new { ScssProcessor }, mime_type: 'text/css'
->>>>>>> 2c9333bd
 
   # Other
   register_engine '.erb',    LazyProcessor.new { ERBProcessor }, mime_type: 'text/plain'
