require 'coffee_script'
require 'source_map'

module Sprockets
  # Processor engine class for the CoffeeScript compiler.
  # Depends on the `coffee-script` and `coffee-script-source` gems.
  #
  # For more infomation see:
  #
  #   https://github.com/josh/ruby-coffee-script
  #
  module CoffeeScriptProcessor
    VERSION = '2'
    SOURCE_VERSION = ::CoffeeScript::Source.version

    def self.cache_key
      @cache_key ||= [name, SOURCE_VERSION, VERSION].freeze
    end

    def self.call(input)
      data = input[:data]
<<<<<<< HEAD
      key  = [self.name, SOURCE_VERSION, VERSION, data]

      result = input[:cache].fetch(key) do
        ::CoffeeScript.compile(data, sourceMap: true, sourceFiles: [input[:name]])
      end

      if input[:map]
        map = input[:map] | SourceMap::Map.from_json(result['v3SourceMap'])
        { data: result['js'],
          map: map }
      else
        result['js']
=======
      input[:cache].fetch(self.cache_key + [data]) do
        ::CoffeeScript.compile(data)
>>>>>>> 6ce2ed72
      end
    end
  end
end<|MERGE_RESOLUTION|>--- conflicted
+++ resolved
@@ -19,10 +19,8 @@
 
     def self.call(input)
       data = input[:data]
-<<<<<<< HEAD
-      key  = [self.name, SOURCE_VERSION, VERSION, data]
 
-      result = input[:cache].fetch(key) do
+      result = input[:cache].fetch(self.cache_key + [data]) do
         ::CoffeeScript.compile(data, sourceMap: true, sourceFiles: [input[:name]])
       end
 
@@ -32,10 +30,6 @@
           map: map }
       else
         result['js']
-=======
-      input[:cache].fetch(self.cache_key + [data]) do
-        ::CoffeeScript.compile(data)
->>>>>>> 6ce2ed72
       end
     end
   end
