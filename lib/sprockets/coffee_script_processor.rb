--- conflicted
+++ resolved
@@ -1,9 +1,5 @@
-<<<<<<< HEAD
-require 'coffee_script'
 require 'source_map'
 
-=======
->>>>>>> bc094ea1
 module Sprockets
   # Processor engine class for the CoffeeScript compiler.
   # Depends on the `coffee-script` and `coffee-script-source` gems.
@@ -13,12 +9,7 @@
   #   https://github.com/josh/ruby-coffee-script
   #
   module CoffeeScriptProcessor
-<<<<<<< HEAD
     VERSION = '2'
-    SOURCE_VERSION = ::CoffeeScript::Source.version
-=======
-    VERSION = '1'
->>>>>>> bc094ea1
 
     def self.cache_key
       @cache_key ||= [name, Autoload::CoffeeScript::Source.version, VERSION].freeze
@@ -26,14 +17,9 @@
 
     def self.call(input)
       data = input[:data]
-<<<<<<< HEAD
 
       result = input[:cache].fetch(self.cache_key + [data]) do
-        ::CoffeeScript.compile(data, sourceMap: true, sourceFiles: [input[:source_path]])
-=======
-      input[:cache].fetch(self.cache_key + [data]) do
-        Autoload::CoffeeScript.compile(data)
->>>>>>> bc094ea1
+        Autoload::CoffeeScript.compile(data, sourceMap: true, sourceFiles: [input[:source_path]])
       end
 
       map = input[:metadata][:map] | SourceMap::Map.from_json(result['v3SourceMap'])
