require 'coffee_script'
<<<<<<< HEAD
require 'json'
require 'source_map'
=======
>>>>>>> 17860d28

module Sprockets
  # Template engine class for the CoffeeScript compiler.
  # Depends on the `coffee-script` and `coffee-script-source` gems.
  #
  # For more infomation see:
  #
  #   https://github.com/josh/ruby-coffee-script
  #
  module CoffeeScriptTemplate
    VERSION = '2'
    SOURCE_VERSION = ::CoffeeScript::Source.version

    def self.call(input)
      data = input[:data]
      key  = ['CoffeeScriptTemplate', SOURCE_VERSION, VERSION, data]

      result = input[:cache].fetch(key) do
        ::CoffeeScript.compile(data, sourceMap: true, sourceFiles: [input[:name]])
      end

      if input[:map]
        map = input[:map] | SourceMap::Map.from_json(result['v3SourceMap'])
        { data: result['js'],
          map: map }
      else
        result['js']
      end
    end
  end
end<|MERGE_RESOLUTION|>--- conflicted
+++ resolved
@@ -1,9 +1,5 @@
 require 'coffee_script'
-<<<<<<< HEAD
-require 'json'
 require 'source_map'
-=======
->>>>>>> 17860d28
 
 module Sprockets
   # Template engine class for the CoffeeScript compiler.
