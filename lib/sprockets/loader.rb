--- conflicted
+++ resolved
@@ -60,14 +60,8 @@
           raise FileOutsidePaths, "#{filename} is no longer under a load path: #{self.paths.join(', ')}"
         end
 
-<<<<<<< HEAD
         extname, file_type = match_path_extname(logical_path, mime_exts)
         logical_path = logical_path.chomp(extname)
-
-        logical_path = normalize_logical_path(logical_path)
-=======
-        logical_path, file_type, engine_extnames, _ = parse_path_extnames(logical_path)
->>>>>>> 4e555b82
         name = logical_path
 
         if pipeline = params[:pipeline]
