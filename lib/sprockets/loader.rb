require 'sprockets/asset'
require 'sprockets/digest_utils'
require 'sprockets/errors'
require 'sprockets/file_reader'
require 'sprockets/mime'
require 'sprockets/path_utils'
require 'sprockets/processing'
require 'sprockets/processor_utils'
require 'sprockets/resolve'
require 'sprockets/transformers'
require 'sprockets/uri_utils'

module Sprockets
  # The loader phase takes a asset URI location and returns a constructed Asset
  # object.
  module Loader
    include DigestUtils, PathUtils, ProcessorUtils, URIUtils
    include Mime, Processing, Resolve, Transformers

    # Public: Load Asset by AssetURI.
    #
    # uri - AssetURI
    #
    # Returns Asset.
    def load(uri)
      filename, params = parse_asset_uri(uri)
      if params.key?(:id)
        asset = cache.fetch(['asset-uri', uri]) do
          load_asset_by_id_uri(uri, filename, params)
        end
      else
        asset = fetch_asset_from_dependency_cache(uri, filename) do |paths|
          if paths
            digest = digest(resolve_dependencies(paths))
            if id_uri = cache.get(['asset-uri-digest', VERSION, uri, digest], true)
              cache.get(['asset-uri', VERSION, id_uri], true)
            end
          else
            load_asset_by_uri(uri, filename, params)
          end
        end
      end
      Asset.new(asset)
    end

    private
      def load_asset_by_id_uri(uri, filename, params)
        # Internal assertion, should be routed through load_asset_by_uri
        unless id = params.delete(:id)
          raise ArgumentError, "expected uri to have an id: #{uri}"
        end

        uri = build_asset_uri(filename, params)
        asset = load_asset_by_uri(uri, filename, params)

        if id && asset[:id] != id
          raise VersionNotFound, "could not find specified id: #{id}"
        end

        asset
      end

      def load_asset_by_uri(uri, filename, params)
        # Internal assertion, should be routed through load_asset_by_id_uri
        if params.key?(:id)
          raise ArgumentError, "expected uri to have no id: #{uri}"
        end

        unless file?(filename)
          raise FileNotFound, "could not find file: #{filename}"
        end

        load_path, logical_path = paths_split(config[:paths], filename)

        unless load_path
          raise FileOutsidePaths, "#{filename} is no longer under a load path: #{self.paths.join(', ')}"
        end

        full_logical_path = logical_path
        extname, file_type = match_path_extname(logical_path, mime_exts)
        logical_path = logical_path.chomp(extname)
        logical_path = normalize_logical_path(logical_path)
        name = logical_path

        if type = params[:type]
          logical_path += config[:mime_types][type][:extensions].first
        end

        if type != file_type && !config[:transformers][file_type][type]
          raise ConversionError, "could not convert #{file_type.inspect} to #{type.inspect}"
        end

        skip_bundle = params[:skip_bundle]
        processors = processors_for(type, file_type, skip_bundle)

<<<<<<< HEAD
        processors_dep_uri = build_processors_uri(type, file_type, skip_bundle)
        dependencies = self.dependencies + [processors_dep_uri]
=======
        processors_dep_uri = build_processors_uri(type, file_type, engine_extnames, skip_bundle)
        dependencies = config[:dependencies] + [processors_dep_uri]
>>>>>>> 96c36c63

        # Read into memory and process if theres a processor pipeline
        if processors.any?
          source_path = full_logical_path # TODO: Use foo.source.js
          result = call_processors(processors, {
            environment: self,
            cache: self.cache,
            uri: uri,
            filename: filename,
            load_path: load_path,
            source_path: source_path,
            name: name,
            content_type: type,
            metadata: {
              dependencies: dependencies,
              map: SourceMap::Map.new([
                SourceMap::Mapping.new(
                  source_path,
                  SourceMap::Offset.new(0, 0),
                  SourceMap::Offset.new(0, 0)
                )
              ], logical_path)
            }
          })
          source = result.delete(:data)
          metadata = result.merge!(
            charset: source.encoding.name.downcase,
            digest: digest(source),
            length: source.bytesize
          )
        else
          metadata = {
            digest: file_digest(filename),
            length: self.stat(filename).size,
            dependencies: dependencies
          }
        end

        asset = {
          uri: uri,
          load_path: load_path,
          filename: filename,
          name: name,
          logical_path: logical_path,
          content_type: type,
          source: source,
          metadata: metadata,
          integrity: integrity_uri(metadata[:digest], type),
          dependencies_digest: digest(resolve_dependencies(metadata[:dependencies]))
        }

        asset[:id]  = pack_hexdigest(digest(asset))
        asset[:uri] = build_asset_uri(filename, params.merge(id: asset[:id]))

        cache.set(['asset-uri', VERSION, asset[:uri]], asset, true)
        cache.set(['asset-uri-digest', VERSION, uri, asset[:dependencies_digest]], asset[:uri], true)

        asset
      end

      def fetch_asset_from_dependency_cache(uri, filename, limit = 3)
        key = ['asset-uri-cache-dependencies', VERSION, uri, file_digest(filename)]
        history = cache.get(key) || []

        history.each_with_index do |deps, index|
          if asset = yield(deps)
            cache.set(key, history.rotate!(index)) if index > 0
            return asset
          end
        end

        asset = yield
        deps = asset[:metadata][:dependencies]
        cache.set(key, history.unshift(deps).take(limit))
        asset
      end
  end
end<|MERGE_RESOLUTION|>--- conflicted
+++ resolved
@@ -93,13 +93,8 @@
         skip_bundle = params[:skip_bundle]
         processors = processors_for(type, file_type, skip_bundle)
 
-<<<<<<< HEAD
         processors_dep_uri = build_processors_uri(type, file_type, skip_bundle)
-        dependencies = self.dependencies + [processors_dep_uri]
-=======
-        processors_dep_uri = build_processors_uri(type, file_type, engine_extnames, skip_bundle)
         dependencies = config[:dependencies] + [processors_dep_uri]
->>>>>>> 96c36c63
 
         # Read into memory and process if theres a processor pipeline
         if processors.any?
