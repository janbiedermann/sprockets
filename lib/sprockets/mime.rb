--- conflicted
+++ resolved
@@ -91,25 +91,5 @@
         data
       end
     end
-<<<<<<< HEAD
-=======
-
-    private
-      def compute_extname_map
-        graph = {}
-
-        ([[nil, nil]] + config[:mime_exts].to_a).each do |format_extname, format_type|
-          3.times do |n|
-            config[:engines].keys.permutation(n).each do |engine_extnames|
-              key = "#{format_extname}#{engine_extnames.join}"
-              type = format_type || config[:engine_mime_types][engine_extnames.first]
-              graph[key] = {type: type, engines: engine_extnames}
-            end
-          end
-        end
-
-        graph
-      end
->>>>>>> 96c36c63
   end
 end