require 'sprockets/engines'
require 'sprockets/lazy_proxy'
require 'sprockets/legacy_proc_processor'
require 'sprockets/legacy_tilt_processor'
require 'sprockets/mime'
require 'sprockets/utils'

module Sprockets
  # `Processing` is an internal mixin whose public methods are exposed on
  # the `Environment` and `CachedEnvironment` classes.
  module Processing
    # Internal: Returns the format extension and `Array` of engine extensions.
    #
    #     "foo.js.coffee.erb"
    #     # => { format: ".js",
    #            engines: [".coffee", ".erb"] }
    #
    # TODO: Review API and performance
    def extensions_for(path)
      format_extname  = nil
      engine_extnames = []
<<<<<<< HEAD
      mime_types      = []
=======
      len = path.length
>>>>>>> 3ceb061b

      path_reverse_extnames(path).each do |extname|
        mime_types << @mime_types[extname] if @mime_types[extname]

        # TODO: Why just any extname works
        if @transformers[@mime_types[extname]].any?
          engine_extnames << extname
          len -= extname.length
        elsif mime_types(extname)
          format_extname = extname
          len -= extname.length
          break
        else
          break
        end
      end

      engine_extnames.reverse!

<<<<<<< HEAD
      { format: format_extname,
        engines: engine_extnames,
        mime_types: mime_types }
=======
      { name: path[0, len],
        format_extname: format_extname,
        engine_extnames: engine_extnames }
>>>>>>> 3ceb061b
    end

    # Internal. Return content type of `path`.
    #
    # TODO: Review API and performance
    def content_type_of(path)
      extnames = extensions_for(path)
      if format_ext = extnames[:format_extname]
        return mime_types(format_ext)
      end
      engine_content_type_for(extnames[:engine_extnames])
    end

    def matches_content_type?(mime_type, path)
      # TODO: Disallow nil mime type
      mime_type.nil? ||
        mime_type == "*/*" ||
        mime_type == content_type_of(path)
    end

    # Returns an `Array` of `Processor` classes. If a `mime_type`
    # argument is supplied, the processors registered under that
    # extension will be returned.
    #
    # Preprocessors are ran before Postprocessors and Engine
    # processors.
    #
    # All `Processor`s must follow the `Template` interface. It is
    # recommended to subclass `Template`.
    def preprocessors(mime_type = nil)
      if mime_type
        @preprocessors[mime_type].dup
      else
        deep_copy_hash(@preprocessors)
      end
    end

    # Returns an `Array` of `Processor` classes. If a `mime_type`
    # argument is supplied, the processors registered under that
    # extension will be returned.
    #
    # Postprocessors are ran after Preprocessors and Engine processors.
    #
    # All `Processor`s must follow the `Template` interface. It is
    # recommended to subclass `Template`.
    def postprocessors(mime_type = nil)
      if mime_type
        @postprocessors[mime_type].dup
      else
        deep_copy_hash(@postprocessors)
      end
    end

    # Registers a new Preprocessor `klass` for `mime_type`.
    #
    #     register_preprocessor 'text/css', Sprockets::DirectiveProcessor
    #
    # A block can be passed for to create a shorthand processor.
    #
    #     register_preprocessor 'text/css', :my_processor do |context, data|
    #       data.gsub(...)
    #     end
    #
    def register_preprocessor(mime_type, klass, &block)
      @preprocessors[mime_type].push(wrap_processor(klass, block))
    end

    # Registers a new Postprocessor `klass` for `mime_type`.
    #
    #     register_postprocessor 'text/css', Sprockets::CharsetNormalizer
    #
    # A block can be passed for to create a shorthand processor.
    #
    #     register_postprocessor 'text/css', :my_processor do |context, data|
    #       data.gsub(...)
    #     end
    #
    def register_postprocessor(mime_type, klass, proc = nil, &block)
      proc ||= block
      @postprocessors[mime_type].push(wrap_processor(klass, proc))
    end

    # Remove Preprocessor `klass` for `mime_type`.
    #
    #     unregister_preprocessor 'text/css', Sprockets::DirectiveProcessor
    #
    def unregister_preprocessor(mime_type, klass)
      if klass.is_a?(String) || klass.is_a?(Symbol)
        klass = @preprocessors[mime_type].detect { |cls|
          cls.respond_to?(:name) && cls.name == "Sprockets::LegacyProcProcessor (#{klass})"
        }
      end

      @preprocessors[mime_type].delete(klass)
    end

    # Remove Postprocessor `klass` for `mime_type`.
    #
    #     unregister_postprocessor 'text/css', Sprockets::DirectiveProcessor
    #
    def unregister_postprocessor(mime_type, klass)
      if klass.is_a?(String) || klass.is_a?(Symbol)
        klass = @postprocessors[mime_type].detect { |cls|
          cls.respond_to?(:name) && cls.name == "Sprockets::LegacyProcProcessor (#{klass})"
        }
      end

      @postprocessors[mime_type].delete(klass)
    end

    # Returns an `Array` of `Processor` classes. If a `mime_type`
    # argument is supplied, the processors registered under that
    # extension will be returned.
    #
    # Bundle Processors are ran on concatenated assets rather than
    # individual files.
    #
    # All `Processor`s must follow the `Template` interface. It is
    # recommended to subclass `Template`.
    def bundle_processors(mime_type = nil)
      if mime_type
        @bundle_processors[mime_type].dup
      else
        deep_copy_hash(@bundle_processors)
      end
    end

    # Registers a new Bundle Processor `klass` for `mime_type`.
    #
    #     register_bundle_processor  'text/css', Sprockets::CharsetNormalizer
    #
    # A block can be passed for to create a shorthand processor.
    #
    #     register_bundle_processor 'text/css', :my_processor do |context, data|
    #       data.gsub(...)
    #     end
    #
    def register_bundle_processor(mime_type, klass, &block)
      @bundle_processors[mime_type].push(wrap_processor(klass, block))
    end

    # Remove Bundle Processor `klass` for `mime_type`.
    #
    #     unregister_bundle_processor 'text/css', Sprockets::CharsetNormalizer
    #
    def unregister_bundle_processor(mime_type, klass)
      if klass.is_a?(String) || klass.is_a?(Symbol)
        klass = @bundle_processors[mime_type].detect { |cls|
          cls.respond_to?(:name) && cls.name == "Sprockets::LegacyProcProcessor (#{klass})"
        }
      end

      @bundle_processors[mime_type].delete(klass)
    end

    # Internal: Run processors on filename and data.
    #
    # Returns Hash.
    def process(processors, filename, logical_path, content_type, data)
      input = {
        environment: self,
        cache: cache,
        filename: filename,
        logical_path: logical_path.chomp(File.extname(logical_path)),
        content_type: content_type,
        data: data
      }

      required_paths   = []
      stubbed_paths    = Set.new
      dependency_paths = Set.new([filename])

      processors.each do |processor|
        begin
          result = processor.call(input.merge(data: data))
          case result
          when NilClass
            # noop
          when Hash
            data = result[:data]
            required_paths.concat(Array(result[:required_paths]))
            stubbed_paths.merge(Array(result[:stubbed_paths]))
            dependency_paths.merge(Array(result[:dependency_paths]))
          when String
            data = result
          else
            raise Error, "invalid processor return type: #{result.class}"
          end
        end
      end

      unless required_paths.include?(filename)
        required_paths << filename
      end

      {
        source: data,
        length: data.bytesize,
        digest: digest_class.hexdigest(data),
        required_paths: required_paths,
        stubbed_paths: stubbed_paths.to_a,
        dependency_paths: dependency_paths.to_a
      }
    end

    private
      def wrap_processor(klass, proc)
        if !proc
          if klass.class == Sprockets::LazyProxy || klass.respond_to?(:call)
            klass
          else
            LegacyTiltProcessor.new(klass)
          end
        elsif proc.respond_to?(:arity) && proc.arity == 2
          LegacyProcProcessor.new(klass.to_s, proc)
        else
          proc
        end
      end
  end
end<|MERGE_RESOLUTION|>--- conflicted
+++ resolved
@@ -19,11 +19,8 @@
     def extensions_for(path)
       format_extname  = nil
       engine_extnames = []
-<<<<<<< HEAD
       mime_types      = []
-=======
       len = path.length
->>>>>>> 3ceb061b
 
       path_reverse_extnames(path).each do |extname|
         mime_types << @mime_types[extname] if @mime_types[extname]
@@ -43,15 +40,10 @@
 
       engine_extnames.reverse!
 
-<<<<<<< HEAD
-      { format: format_extname,
-        engines: engine_extnames,
-        mime_types: mime_types }
-=======
       { name: path[0, len],
         format_extname: format_extname,
-        engine_extnames: engine_extnames }
->>>>>>> 3ceb061b
+        engine_extnames: engine_extnames,
+        mime_types: mime_types }
     end
 
     # Internal. Return content type of `path`.
