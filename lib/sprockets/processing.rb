require 'source_map'
require 'sprockets/engines'
require 'sprockets/lazy_processor'
require 'sprockets/mime'
require 'sprockets/uri_utils'
require 'sprockets/utils'

module Sprockets
  # `Processing` is an internal mixin whose public methods are exposed on
  # the `Environment` and `CachedEnvironment` classes.
  module Processing
    include URIUtils, Utils

    # Preprocessors are ran before Postprocessors and Engine
    # processors.
    def preprocessors
      config[:preprocessors]
    end

    # Postprocessors are ran after Preprocessors and Engine processors.
    def postprocessors
      config[:postprocessors]
    end

    # Registers a new Preprocessor `klass` for `mime_type`.
    #
    #     register_preprocessor 'text/css', Sprockets::DirectiveProcessor
    #
    # A block can be passed for to create a shorthand processor.
    #
    #     register_preprocessor 'text/css', :my_processor do |context, data|
    #       data.gsub(...)
    #     end
    #
<<<<<<< HEAD
    def register_preprocessor(mime_type, proc = nil, &block)
      proc ||= block
      self.config = hash_reassoc(config, :preprocessors, mime_type) do |processors|
        processors.push(proc)
        processors
      end
=======
    def register_preprocessor(*args, &block)
      register_config_processor(:preprocessors, *args, &block)
>>>>>>> 6ce2ed72
    end

    # Registers a new Postprocessor `klass` for `mime_type`.
    #
    #     register_postprocessor 'application/javascript', Sprockets::DirectiveProcessor
    #
    # A block can be passed for to create a shorthand processor.
    #
    #     register_postprocessor 'application/javascript', :my_processor do |context, data|
    #       data.gsub(...)
    #     end
    #
<<<<<<< HEAD
    def register_postprocessor(mime_type, proc = nil, &block)
      proc ||= block
      self.config = hash_reassoc(config, :postprocessors, mime_type) do |processors|
        processors.push(proc)
        processors
      end
=======
    def register_postprocessor(*args, &block)
      register_config_processor(:postprocessors, *args, &block)
>>>>>>> 6ce2ed72
    end

    # Remove Preprocessor `klass` for `mime_type`.
    #
    #     unregister_preprocessor 'text/css', Sprockets::DirectiveProcessor
    #
<<<<<<< HEAD
    def unregister_preprocessor(mime_type, proc)
      self.config = hash_reassoc(config, :preprocessors, mime_type) do |processors|
        processors.delete(proc)
        processors
      end
=======
    def unregister_preprocessor(*args)
      unregister_config_processor(:preprocessors, *args)
>>>>>>> 6ce2ed72
    end

    # Remove Postprocessor `klass` for `mime_type`.
    #
    #     unregister_postprocessor 'text/css', Sprockets::DirectiveProcessor
    #
<<<<<<< HEAD
    def unregister_postprocessor(mime_type, proc)
      self.config = hash_reassoc(config, :postprocessors, mime_type) do |processors|
        processors.delete(proc)
        processors
      end
=======
    def unregister_postprocessor(*args)
      unregister_config_processor(:postprocessors, *args)
>>>>>>> 6ce2ed72
    end

    # Bundle Processors are ran on concatenated assets rather than
    # individual files.
    def bundle_processors
      config[:bundle_processors]
    end

    # Registers a new Bundle Processor `klass` for `mime_type`.
    #
    #     register_bundle_processor  'application/javascript', Sprockets::DirectiveProcessor
    #
    # A block can be passed for to create a shorthand processor.
    #
    #     register_bundle_processor 'application/javascript', :my_processor do |context, data|
    #       data.gsub(...)
    #     end
    #
<<<<<<< HEAD
    def register_bundle_processor(mime_type, proc = nil, &block)
      proc ||= block
      self.config = hash_reassoc(config, :bundle_processors, mime_type) do |processors|
        processors.push(proc)
        processors
      end
=======
    def register_bundle_processor(*args, &block)
      register_config_processor(:bundle_processors, *args, &block)
>>>>>>> 6ce2ed72
    end

    # Remove Bundle Processor `klass` for `mime_type`.
    #
    #     unregister_bundle_processor 'application/javascript', Sprockets::DirectiveProcessor
    #
<<<<<<< HEAD
    def unregister_bundle_processor(mime_type, proc)
      self.config = hash_reassoc(config, :bundle_processors, mime_type) do |processors|
        processors.delete(proc)
        processors
      end
=======
    def unregister_bundle_processor(*args)
      unregister_config_processor(:bundle_processors, *args)
>>>>>>> 6ce2ed72
    end

    # Internal: Two dimensional Hash of reducer functions for a given mime type
    # and asset metadata key.
    def bundle_reducers
      config[:bundle_reducers]
    end

    # Public: Register bundle metadata reducer function.
    #
    # Examples
    #
    #   Sprockets.register_bundle_metadata_reducer 'application/javascript', :jshint_errors, [], :+
    #
    #   Sprockets.register_bundle_metadata_reducer 'text/css', :selector_count, 0 { |total, count|
    #     total + count
    #   }
    #
    # mime_type - String MIME Type. Use '*/*' applies to all types.
    # key       - Symbol metadata key
    # initial   - Initial memo to pass to the reduce funciton (default: nil)
    # block     - Proc accepting the memo accumulator and current value
    #
    # Returns nothing.
    def register_bundle_metadata_reducer(mime_type, key, *args, &block)
      case args.size
      when 0
        reducer = block
      when 1
        if block_given?
          initial = args[0]
          reducer = block
        else
          initial = nil
          reducer = args[0].to_proc
        end
      when 2
        initial = args[0]
        reducer = args[1].to_proc
      else
        raise ArgumentError, "wrong number of arguments (#{args.size} for 0..2)"
      end

      self.config = hash_reassoc(config, :bundle_reducers, mime_type) do |reducers|
        reducers.merge(key => [initial, reducer])
      end
    end

    # Internal: Gather all bundle reducer functions for MIME type.
    #
    # mime_type - String MIME type
    #
    # Returns an Array of [initial, reducer_proc] pairs.
    def unwrap_bundle_reducers(mime_type)
      self.bundle_reducers['*/*'].merge(self.bundle_reducers[mime_type])
    end

    # Internal: Run bundle reducers on set of Assets producing a reduced
    # metadata Hash.
    #
    # assets - Array of Assets
    # reducers - Array of [initial, reducer_proc] pairs
    #
    # Returns reduced asset metadata Hash.
    def process_bundle_reducers(assets, reducers)
      initial = {}
      reducers.each do |k, (v, _)|
        initial[k] = v if v
      end

      assets.reduce(initial) do |h, asset|
        reducers.each do |k, (_, block)|
          value = k == :data ? asset.source : asset.metadata[k]
          h[k]  = h.key?(k) ? block.call(h[k], value) : value
        end
        h
      end
    end

    protected
      def resolve_processor_cache_key_uri(uri)
        return unless processor = config[:processor_dependency_uris][uri]
        processor = unwrap_processor(processor)
        processor.cache_key if processor.respond_to?(:cache_key)
      end

    private
<<<<<<< HEAD
=======
      def register_config_processor(type, mime_type, klass, proc = nil, &block)
        proc ||= block

        processor = wrap_processor(klass, proc)

        pos = config[type][mime_type].size
        uri = build_processor_uri(type, processor, type: mime_type, pos: pos)
        register_processor_dependency_uri(uri, processor)

        self.config = hash_reassoc(config, type, mime_type) do |processors|
          processors.push(processor)
          processors
        end
      end

      def register_processor_dependency_uri(uri, processor)
        self.config = hash_reassoc(config, :processor_dependency_uris) do |uris|
          uris.merge(uri => processor)
        end
        self.config = hash_reassoc(config, :inverted_processor_dependency_uris) do |uris|
          uris.merge(processor => uri)
        end
      end

      def unregister_config_processor(type, mime_type, klass)
        if klass.is_a?(String) || klass.is_a?(Symbol)
          klass = config[type][mime_type].detect do |cls|
            cls.respond_to?(:name) && cls.name == "Sprockets::LegacyProcProcessor (#{klass})"
          end
        end

        self.config = hash_reassoc(config, type, mime_type) do |processors|
          processors.delete(klass)
          processors
        end
      end

      def wrap_processor(klass, proc)
        if !proc
          if klass.class == Sprockets::LazyProcessor || klass.respond_to?(:call)
            klass
          else
            LegacyTiltProcessor.new(klass)
          end
        elsif proc.respond_to?(:arity) && proc.arity == 2
          LegacyProcProcessor.new(klass.to_s, proc)
        else
          proc
        end
      end

      def unwrap_processors(processors)
        processors.map { |p| unwrap_processor(p) }
      end

>>>>>>> 6ce2ed72
      def unwrap_processor(processor)
        processor.respond_to?(:unwrap) ? processor.unwrap : processor
      end
  end
end<|MERGE_RESOLUTION|>--- conflicted
+++ resolved
@@ -32,17 +32,8 @@
     #       data.gsub(...)
     #     end
     #
-<<<<<<< HEAD
-    def register_preprocessor(mime_type, proc = nil, &block)
-      proc ||= block
-      self.config = hash_reassoc(config, :preprocessors, mime_type) do |processors|
-        processors.push(proc)
-        processors
-      end
-=======
     def register_preprocessor(*args, &block)
       register_config_processor(:preprocessors, *args, &block)
->>>>>>> 6ce2ed72
     end
 
     # Registers a new Postprocessor `klass` for `mime_type`.
@@ -55,49 +46,24 @@
     #       data.gsub(...)
     #     end
     #
-<<<<<<< HEAD
-    def register_postprocessor(mime_type, proc = nil, &block)
-      proc ||= block
-      self.config = hash_reassoc(config, :postprocessors, mime_type) do |processors|
-        processors.push(proc)
-        processors
-      end
-=======
     def register_postprocessor(*args, &block)
       register_config_processor(:postprocessors, *args, &block)
->>>>>>> 6ce2ed72
     end
 
     # Remove Preprocessor `klass` for `mime_type`.
     #
     #     unregister_preprocessor 'text/css', Sprockets::DirectiveProcessor
     #
-<<<<<<< HEAD
-    def unregister_preprocessor(mime_type, proc)
-      self.config = hash_reassoc(config, :preprocessors, mime_type) do |processors|
-        processors.delete(proc)
-        processors
-      end
-=======
     def unregister_preprocessor(*args)
       unregister_config_processor(:preprocessors, *args)
->>>>>>> 6ce2ed72
     end
 
     # Remove Postprocessor `klass` for `mime_type`.
     #
     #     unregister_postprocessor 'text/css', Sprockets::DirectiveProcessor
     #
-<<<<<<< HEAD
-    def unregister_postprocessor(mime_type, proc)
-      self.config = hash_reassoc(config, :postprocessors, mime_type) do |processors|
-        processors.delete(proc)
-        processors
-      end
-=======
     def unregister_postprocessor(*args)
       unregister_config_processor(:postprocessors, *args)
->>>>>>> 6ce2ed72
     end
 
     # Bundle Processors are ran on concatenated assets rather than
@@ -116,33 +82,16 @@
     #       data.gsub(...)
     #     end
     #
-<<<<<<< HEAD
-    def register_bundle_processor(mime_type, proc = nil, &block)
-      proc ||= block
-      self.config = hash_reassoc(config, :bundle_processors, mime_type) do |processors|
-        processors.push(proc)
-        processors
-      end
-=======
     def register_bundle_processor(*args, &block)
       register_config_processor(:bundle_processors, *args, &block)
->>>>>>> 6ce2ed72
     end
 
     # Remove Bundle Processor `klass` for `mime_type`.
     #
     #     unregister_bundle_processor 'application/javascript', Sprockets::DirectiveProcessor
     #
-<<<<<<< HEAD
-    def unregister_bundle_processor(mime_type, proc)
-      self.config = hash_reassoc(config, :bundle_processors, mime_type) do |processors|
-        processors.delete(proc)
-        processors
-      end
-=======
     def unregister_bundle_processor(*args)
       unregister_config_processor(:bundle_processors, *args)
->>>>>>> 6ce2ed72
     end
 
     # Internal: Two dimensional Hash of reducer functions for a given mime type
@@ -230,12 +179,8 @@
       end
 
     private
-<<<<<<< HEAD
-=======
-      def register_config_processor(type, mime_type, klass, proc = nil, &block)
-        proc ||= block
-
-        processor = wrap_processor(klass, proc)
+      def register_config_processor(type, mime_type, processor = nil, &block)
+        processor ||= block
 
         pos = config[type][mime_type].size
         uri = build_processor_uri(type, processor, type: mime_type, pos: pos)
@@ -256,30 +201,10 @@
         end
       end
 
-      def unregister_config_processor(type, mime_type, klass)
-        if klass.is_a?(String) || klass.is_a?(Symbol)
-          klass = config[type][mime_type].detect do |cls|
-            cls.respond_to?(:name) && cls.name == "Sprockets::LegacyProcProcessor (#{klass})"
-          end
-        end
-
+      def unregister_config_processor(type, mime_type, proccessor)
         self.config = hash_reassoc(config, type, mime_type) do |processors|
-          processors.delete(klass)
+          processors.delete(proccessor)
           processors
-        end
-      end
-
-      def wrap_processor(klass, proc)
-        if !proc
-          if klass.class == Sprockets::LazyProcessor || klass.respond_to?(:call)
-            klass
-          else
-            LegacyTiltProcessor.new(klass)
-          end
-        elsif proc.respond_to?(:arity) && proc.arity == 2
-          LegacyProcProcessor.new(klass.to_s, proc)
-        else
-          proc
         end
       end
 
@@ -287,7 +212,6 @@
         processors.map { |p| unwrap_processor(p) }
       end
 
->>>>>>> 6ce2ed72
       def unwrap_processor(processor)
         processor.respond_to?(:unwrap) ? processor.unwrap : processor
       end
