--- conflicted
+++ resolved
@@ -12,8 +12,7 @@
     # attributes - Hash of ivars
     #
     # Returns Asset.
-    def initialize(environment, attributes = {})
-      @environment = environment
+    def initialize(attributes = {})
       @attributes = attributes
       attributes.each do |name, value|
         instance_variable_set("@#{name}", value)
@@ -39,15 +38,6 @@
     # Public: Returns String path of asset.
     attr_reader :filename
 
-<<<<<<< HEAD
-=======
-    # Deprecated: Use #filename instead.
-    #
-    # Returns Pathname.
-    def pathname
-      @pathname ||= Pathname.new(filename)
-    end
-
     # Public: Internal URI to lookup asset by.
     #
     # NOT a publically accessible URL.
@@ -55,7 +45,6 @@
     # Returns URI.
     attr_reader :uri
 
->>>>>>> 2d429001
     # Public: Return logical path with digest spliced in.
     #
     #   "foo/bar-37b51d194a7513e45b56f6524f2d51f2.js"
@@ -68,9 +57,6 @@
     # Public: Returns String MIME type of asset. Returns nil if type is unknown.
     attr_reader :content_type
 
-<<<<<<< HEAD
-    # Public: Array of required processed assets.
-=======
     # Public: Get all externally linked asset filenames from asset.
     #
     # All linked assets should be compiled anytime this asset is.
@@ -86,50 +72,6 @@
     # Returns Array of String asset URIs.
     def included
       metadata[:included]
-    end
-
-    # Deprecated: Expand asset into an `Array` of parts.
-    #
-    # Appending all of an assets body parts together should give you
-    # the asset's contents as a whole.
->>>>>>> 2d429001
-    #
-    # This allows you to link to individual files for debugging
-    # purposes.
-    #
-<<<<<<< HEAD
-    # Examples
-    #
-    #   asset.source_paths #=>
-    #   ["jquery-729a810640240adfd653c3d958890cfc4ec0ea84.js",
-    #    "users-08ae3439d6c8fe911445a2fb6e07ee1dc12ca599.js",
-    #    "application-b5df367abb741cac6526b05a726e9e8d7bd863d2.js"]
-    #
-    # Returns an Array of String digest paths.
-    def source_paths
-      metadata[:source_paths]
-=======
-    # Use Asset#included instead. Keeping a full copy of the bundle's processed
-    # assets in memory (and in cache) is expensive and redundant. The common use
-    # case is to relink to the assets anyway.
-    #
-    # Returns Array of Assets.
-    def to_a
-      if metadata[:included]
-        metadata[:included].map { |uri| @environment.find_asset_by_uri(uri) }
-      else
-        [self]
-      end
-    end
-
-    # Deprecated: Get all required Assets.
-    #
-    # See Asset#to_a
-    #
-    # Returns Array of Assets.
-    def dependencies
-      to_a.reject { |a| a.filename.eql?(self.filename) }
->>>>>>> 2d429001
     end
 
     # Public: Return `String` of concatenated source.
