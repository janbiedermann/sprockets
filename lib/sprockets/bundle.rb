--- conflicted
+++ resolved
@@ -56,34 +56,6 @@
       def map_asset_source(asset)
         asset.to_s
       end
-
-<<<<<<< HEAD
-      def expand_required_paths(env, assets, paths)
-        deps, seen = Set.new, Set.new
-        stack = paths.reverse
-
-        while path = stack.pop
-          if seen.include?(path)
-            deps.add(path)
-          else
-            unless asset = assets[path]
-              raise FileNotFound, "could not find #{path}"
-            end
-            stack.push(path)
-            stack.concat(Array(asset.metadata[:required_paths]).reverse)
-            seen.add(path)
-          end
-        end
-
-        deps
-      end
-
-=======
-    private
->>>>>>> cefbda3c
-      def join_assets(ary)
-        ary.join
-      end
   end
 
   class StylesheetBundle < Bundle
