require 'logger'
require 'sprockets/digest_utils'

module Sprockets
  # Public: Wrapper interface to backend cache stores. Ensures a consistent API
  # even when the backend uses get/set or read/write.
  #
  # Public cache interface
  #
  # Always assign the backend store instance to Environment#cache=.
  #
  #     environment.cache = Sprockets::Cache::MemoryStore.new(1000)
  #
  # Environment#cache will always return a wrapped Cache interface. See the
  # methods marked public on this class.
  #
  #
  # Backend cache interface
  #
  # The Backend cache store must implement two methods.
  #
  # get(key)
  #
  #   key - An opaque String with a length less than 250 characters.
  #
  #   Returns an JSON serializable object.
  #
  # set(key, value)
  #
  #   Will only be called once per key. Setting a key "foo" with value "bar",
  #   then later key "foo" with value "baz" is an undefined behavior.
  #
  #   key   - An opaque String with a length less than 250 characters.
  #   value - A JSON serializable object.
  #
  #   Returns argument value.
  #
  class Cache
    # Builtin cache stores.
    autoload :FileStore,   'sprockets/cache/file_store'
    autoload :MemoryStore, 'sprockets/cache/memory_store'
    autoload :NullStore,   'sprockets/cache/null_store'

    # Internal: Cache key version for this class. Rarely should have to change
    # unless the cache format radically changes. Will be bump on major version
    # releases though.
    VERSION = '3.0'

    def self.default_logger
      logger = Logger.new($stderr)
      logger.level = Logger::FATAL
      logger
    end

    # Internal: Wrap a backend cache store.
    #
    # Always assign a backend cache store instance to Environment#cache= and
    # use Environment#cache to retreive a wrapped interface.
    #
    # cache - A compatible backend cache store instance.
    def initialize(cache = nil, logger = self.class.default_logger)
      @cache_wrapper = get_cache_wrapper(cache)
<<<<<<< HEAD
      @fetch_cache   = Cache::MemoryStore.new
=======
      fetch_cache_size = cache.respond_to?(:max_size) ? cache.max_size / 1000 : 1024
      @fetch_cache   = Cache::MemoryStore.new(fetch_cache_size)
>>>>>>> 6e66d69a
      @logger        = logger
    end

    # Public: Prefer API to retrieve and set values in the cache store.
    #
    # key   - JSON serializable key
    # block -
    #   Must return a consistent JSON serializable object for the given key.
    #
    # Examples
    #
    #   cache.fetch("foo") { "bar" }
    #
    # Returns a JSON serializable object.
    def fetch(key)
      start = Time.now.to_f
      expanded_key = expand_key(key)
      value = @fetch_cache.get(expanded_key)
      if value.nil?
        value = @cache_wrapper.get(expanded_key)
        if value.nil?
          value = yield
          @cache_wrapper.set(expanded_key, value)
          @logger.debug do
            ms = "(#{((Time.now.to_f - start) * 1000).to_i}ms)"
            "Sprockets Cache miss #{peek_key(key)}  #{ms}"
          end
        end
        @fetch_cache.set(expanded_key, value)
      end
      value
    end

    # Public: Low level API to retrieve item directly from the backend cache
    # store.
    #
    # This API may be used publicly, but may have undefined behavior
    # depending on the backend store being used. Prefer the
    # Cache#fetch API over using this.
    #
    # key   - JSON serializable key
    # local - Check local cache first (default: false)
    #
    # Returns a JSON serializable object or nil if there was a cache miss.
    def get(key, local = false)
      expanded_key = expand_key(key)

      if local && value = @fetch_cache.get(expanded_key)
        return value
      end

      value = @cache_wrapper.get(expanded_key)
      @fetch_cache.set(expanded_key, value) if local

      value
    end

    # Public: Low level API to set item directly to the backend cache store.
    #
    # This API may be used publicly, but may have undefined behavior
    # depending on the backend store being used. Prefer the
    # Cache#fetch API over using this.
    #
    # key   - JSON serializable key
    # value - A consistent JSON serializable object for the given key. Setting
    #         a different value for the given key has undefined behavior.
    # local - Set on local cache (default: false)
    #
    # Returns the value argument.
    def set(key, value, local = false)
      expanded_key = expand_key(key)
      @fetch_cache.set(expanded_key, value) if local
      @cache_wrapper.set(expanded_key, value)
    end

    # Public: Pretty inspect
    #
    # Returns String.
    def inspect
      "#<#{self.class} local=#{@fetch_cache.inspect} store=#{@cache_wrapper.cache.inspect}>"
    end

    private
      # Internal: Expand object cache key into a short String key.
      #
      # The String should be under 250 characters so its compatible with
      # Memcache.
      #
      # key - JSON serializable key
      #
      # Returns a String with a length less than 250 characters.
      def expand_key(key)
        digest_key = DigestUtils.pack_urlsafe_base64digest(DigestUtils.digest(key))
        namespace = digest_key[0, 2]
        "sprockets/v#{VERSION}/#{namespace}/#{digest_key}"
      end

      PEEK_SIZE = 100

      # Internal: Show first 100 characters of cache key for logging purposes.
      #
      # Returns a String with a length less than 100 characters.
      def peek_key(key)
        case key
        when Integer
          key.to_s
        when String
          key[0, PEEK_SIZE].inspect
        when Array
          str = []
          key.each { |k| str << peek_key(k) }
          str.join(':')[0, PEEK_SIZE]
        else
          peek_key(DigestUtils.pack_urlsafe_base64digest(DigestUtils.digest(key)))
        end
      end

      def get_cache_wrapper(cache)
        if cache.is_a?(Cache)
          cache

        # `Cache#get(key)` for Memcache
        elsif cache.respond_to?(:get)
          GetWrapper.new(cache)

        # `Cache#[key]` so `Hash` can be used
        elsif cache.respond_to?(:[])
          HashWrapper.new(cache)

        # `Cache#read(key)` for `ActiveSupport::Cache` support
        elsif cache.respond_to?(:read)
          ReadWriteWrapper.new(cache)

        else
          cache = Sprockets::Cache::NullStore.new
          GetWrapper.new(cache)
        end
      end

      class Wrapper < Struct.new(:cache)
      end

      class GetWrapper < Wrapper
        def get(key)
          cache.get(key)
        end

        def set(key, value)
          cache.set(key, value)
        end
      end

      class HashWrapper < Wrapper
        def get(key)
          cache[key]
        end

        def set(key, value)
          cache[key] = value
        end
      end

      class ReadWriteWrapper < Wrapper
        def get(key)
          cache.read(key)
        end

        def set(key, value)
          cache.write(key, value)
        end
      end
  end
end<|MERGE_RESOLUTION|>--- conflicted
+++ resolved
@@ -60,12 +60,8 @@
     # cache - A compatible backend cache store instance.
     def initialize(cache = nil, logger = self.class.default_logger)
       @cache_wrapper = get_cache_wrapper(cache)
-<<<<<<< HEAD
-      @fetch_cache   = Cache::MemoryStore.new
-=======
       fetch_cache_size = cache.respond_to?(:max_size) ? cache.max_size / 1000 : 1024
       @fetch_cache   = Cache::MemoryStore.new(fetch_cache_size)
->>>>>>> 6e66d69a
       @logger        = logger
     end
 
