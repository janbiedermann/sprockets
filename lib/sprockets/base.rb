--- conflicted
+++ resolved
@@ -6,12 +6,8 @@
 require 'sprockets/digest_utils'
 require 'sprockets/errors'
 require 'sprockets/http_utils'
-<<<<<<< HEAD
-=======
-require 'sprockets/legacy'
 require 'sprockets/loader'
 require 'sprockets/path_digest_utils'
->>>>>>> 9d025118
 require 'sprockets/path_utils'
 require 'sprockets/resolve'
 require 'sprockets/server'
@@ -64,25 +60,10 @@
     # Find asset by logical path or expanded path.
     def find_asset(path, options = {})
       if uri = resolve_asset_uri(path, options)
-<<<<<<< HEAD
-        Asset.new(build_asset_by_uri(uri))
-      end
-    end
-
-    def find_asset_by_uri(uri)
-      _, params = AssetURI.parse(uri)
-      asset = params.key?(:id) ?
-        build_asset_by_id_uri(uri) :
-        build_asset_by_uri(uri)
-      Asset.new(asset)
-    end
-
-=======
         load(uri)
       end
     end
 
->>>>>>> 9d025118
     def find_all_linked_assets(path, options = {})
       return to_enum(__method__, path, options) unless block_given?
 
@@ -114,103 +95,5 @@
         "root=#{root.to_s.inspect}, " +
         "paths=#{paths.inspect}>"
     end
-<<<<<<< HEAD
-
-    protected
-      def build_asset_by_id_uri(uri)
-        path, params = AssetURI.parse(uri)
-
-        # Internal assertion, should be routed through build_asset_by_uri
-        unless id = params.delete(:id)
-          raise ArgumentError, "expected uri to have an id: #{uri}"
-        end
-
-        asset = build_asset_by_uri(AssetURI.build(path, params))
-
-        if id && asset[:id] != id
-          raise VersionNotFound, "could not find specified id: #{id}"
-        end
-
-        asset
-      end
-
-      def build_asset_by_uri(uri)
-        filename, params = AssetURI.parse(uri)
-
-        # Internal assertion, should be routed through build_asset_by_id_uri
-        if params.key?(:id)
-          raise ArgumentError, "expected uri to have no id: #{uri}"
-        end
-
-        type = params[:type]
-        load_path, logical_path = paths_split(self.paths, filename)
-
-        if !file?(filename)
-          raise FileNotFound, "could not find file: #{filename}"
-        elsif type && !resolve_path_transform_type(filename, type)
-          raise ConversionError, "could not convert to type: #{type}"
-        elsif !load_path
-          raise FileOutsidePaths, "#{filename} is no longer under a load path: #{self.paths.join(', ')}"
-        end
-
-        logical_path, file_type, engine_extnames = parse_path_extnames(logical_path)
-        logical_path = normalize_logical_path(logical_path)
-
-        asset = {
-          uri: uri,
-          load_path: load_path,
-          filename: filename,
-          name: logical_path,
-          logical_path: logical_path
-        }
-
-        if type
-          asset[:content_type] = type
-          asset[:logical_path] += mime_types[type][:extensions].first
-        end
-
-        processed_processors = unwrap_preprocessors(file_type) +
-          unwrap_engines(engine_extnames).reverse +
-          unwrap_transformer(file_type, type) +
-          unwrap_postprocessors(type)
-
-        bundled_processors = params[:skip_bundle] ? [] : unwrap_bundle_processors(type)
-
-        processors = bundled_processors.any? ? bundled_processors : processed_processors
-        processors += unwrap_encoding_processors(params[:encoding])
-
-        # Read into memory and process if theres a processor pipeline or the
-        # content type is text.
-        if processors.any? || mime_type_charset_detecter(type)
-          asset.merge!(process(
-            [method(:read_input)] + processors,
-            asset[:uri],
-            asset[:filename],
-            asset[:load_path],
-            asset[:name],
-            asset[:content_type]
-          ))
-        else
-          asset.merge!({
-            encoding: Encoding::BINARY,
-            length: self.stat(asset[:filename]).size,
-            digest: file_digest(asset[:filename]),
-            metadata: {}
-          })
-        end
-
-        metadata = asset[:metadata]
-        metadata[:dependency_paths] = Set.new(metadata[:dependency_paths]).merge([asset[:filename]])
-        metadata[:dependency_sources_digest] = files_digest(metadata[:dependency_paths])
-
-        asset[:integrity] = integrity_uri(asset[:digest], asset[:content_type])
-
-        asset[:id]  = pack_hexdigest(digest(asset))
-        asset[:uri] = AssetURI.build(filename, params.merge(id: asset[:id]))
-
-        asset
-      end
-=======
->>>>>>> 9d025118
   end
 end