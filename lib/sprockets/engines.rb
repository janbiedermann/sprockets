require 'sprockets/lazy_processor'
require 'sprockets/utils'

module Sprockets
  # `Engines` provides a global and `Environment` instance registry.
  #
  # An engine is a type of processor that is bound to a filename
<<<<<<< HEAD
  # extension. `application.coffee` indicates that the
  # `CoffeeScriptTemplate` engine will be ran on the file.
  #
  # Extensions can be stacked and will be evaulated from right to
  # left. `application.coffee.erb` will first run `ERBTemplate`
  # then `CoffeeScriptTemplate`.
=======
  # extension. `application.js.coffee` indicates that the
  # `CoffeeScriptProcessor` engine will be ran on the file.
  #
  # Extensions can be stacked and will be evaulated from right to
  # left. `application.js.coffee.erb` will first run `ERBProcessor`
  # then `CoffeeScriptProcessor`.
>>>>>>> 2c9333bd
  #
  # All `Engine`s must follow the `Template` interface. It is
  # recommended to subclass `Template`.
  #
  # Its recommended that you register engine changes on your local
  # `Environment` instance.
  #
  #     environment.register_engine '.foo', FooProcessor
  #
  # The global registry is exposed for plugins to register themselves.
  #
  #     Sprockets.register_engine '.sass', SassProcessor
  #
  module Engines
    # Returns a `Hash` of `Engine`s registered on the `Environment`.
    # If an `ext` argument is supplied, the `Engine` associated with
    # that extension will be returned.
    #
    #     environment.engines
    #     # => {".coffee" => CoffeeScriptProcessor, ".sass" => SassProcessor, ...}
    #
    attr_reader :engines

    # Internal: Returns a `Hash` of engine extensions to mime types.
    #
    # # => { '.coffee' => 'application/javascript' }
    attr_reader :engine_mime_types

    # Internal: Find and load engines by extension.
    #
    # extnames - Array of String extnames
    #
    # Returns Array of Procs.
    def unwrap_engines(extnames)
      extnames.map { |ext|
        engines[ext]
      }.map { |engine|
        unwrap_processor(engine)
      }
    end

    # Registers a new Engine `klass` for `ext`. If the `ext` already
    # has an engine registered, it will be overridden.
    #
    #     environment.register_engine '.coffee', CoffeeScriptProcessor
    #
    def register_engine(ext, klass, options = {})
      mutate_config(:engines) do |engines|
        engines.merge(ext => klass)
      end
      if options[:mime_type]
        mutate_config(:engine_mime_types) do |mime_types|
          mime_types.merge(ext.to_s => options[:mime_type])
        end
      end
    end
  end
end<|MERGE_RESOLUTION|>--- conflicted
+++ resolved
@@ -5,24 +5,14 @@
   # `Engines` provides a global and `Environment` instance registry.
   #
   # An engine is a type of processor that is bound to a filename
-<<<<<<< HEAD
   # extension. `application.coffee` indicates that the
-  # `CoffeeScriptTemplate` engine will be ran on the file.
+  # `CoffeeScriptProcesor` engine will be ran on the file.
   #
   # Extensions can be stacked and will be evaulated from right to
-  # left. `application.coffee.erb` will first run `ERBTemplate`
-  # then `CoffeeScriptTemplate`.
-=======
-  # extension. `application.js.coffee` indicates that the
-  # `CoffeeScriptProcessor` engine will be ran on the file.
+  # left. `application.coffee.erb` will first run `ERBProcessor`
+  # then `CoffeeScriptProcessor`.
   #
-  # Extensions can be stacked and will be evaulated from right to
-  # left. `application.js.coffee.erb` will first run `ERBProcessor`
-  # then `CoffeeScriptProcessor`.
->>>>>>> 2c9333bd
-  #
-  # All `Engine`s must follow the `Template` interface. It is
-  # recommended to subclass `Template`.
+  # All `Engine`s must follow the `Processor` interface.
   #
   # Its recommended that you register engine changes on your local
   # `Environment` instance.
