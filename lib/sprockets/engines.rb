require 'sprockets/lazy_processor'
require 'sprockets/legacy_tilt_processor'
require 'sprockets/utils'

module Sprockets
  # `Engines` provides a global and `Environment` instance registry.
  #
  # An engine is a type of processor that is bound to a filename
  # extension. `application.js.coffee` indicates that the
  # `CoffeeScriptTemplate` engine will be ran on the file.
  #
  # Extensions can be stacked and will be evaulated from right to
  # left. `application.js.coffee.erb` will first run `ERBTemplate`
  # then `CoffeeScriptTemplate`.
  #
  # All `Engine`s must follow the `Template` interface. It is
  # recommended to subclass `Template`.
  #
  # Its recommended that you register engine changes on your local
  # `Environment` instance.
  #
  #     environment.register_engine '.foo', FooProcessor
  #
  # The global registry is exposed for plugins to register themselves.
  #
  #     Sprockets.register_engine '.sass', SassTemplate
  #
  module Engines
    attr_reader :transformers

<<<<<<< HEAD
    def register_transformer(from, to, processor)
      mutate_hash_config(:transformers, from) do |transformers|
        transformers.merge(to => processor)
      end
    end
=======
    # Internal: Returns a `Hash` of engine extensions to mime types.
    #
    # # => { '.coffee' => 'application/javascript' }
    attr_reader :engine_mime_types
>>>>>>> 0dd087cd

    # Internal: Find and load engines by extension.
    #
    # extnames - Array of String extnames
    #
    # Returns Array of Procs.
    def unwrap_engines(extnames)
      extnames.map { |ext|
        # TODO: Why just any extname works
        transformers[mime_exts[ext]].values.first
      }.map { |engine|
        unwrap_processor(engine)
      }
    end

    # Registers a new Engine `klass` for `ext`. If the `ext` already
    # has an engine registered, it will be overridden.
    #
    #     environment.register_engine '.coffee', CoffeeScriptTemplate
    #
    def register_engine(ext, klass, options = {})
      ext = Sprockets::Utils.normalize_extension(ext)

<<<<<<< HEAD
      from = mime_exts[ext]
      if from.nil?
        from = "sprockets/#{ext.sub(/^\./, '')}"
        register_mime_type(from, extensions: [ext])
=======
      if klass.class == Sprockets::LazyProcessor || klass.respond_to?(:call)
        mutate_config(:engines) do |engines|
          engines.merge(ext => klass)
        end
        if options[:mime_type]
          mutate_config(:engine_mime_types) do |mime_types|
            mime_types.merge(ext.to_s => options[:mime_type])
          end
        end
      else
        mutate_config(:engines) do |engines|
          engines.merge(ext => LegacyTiltProcessor.new(klass))
        end
        if klass.respond_to?(:default_mime_type) && klass.default_mime_type
          mutate_config(:engine_mime_types) do |mime_types|
            mime_types.merge(ext.to_s => klass.default_mime_type)
          end
        end
>>>>>>> 0dd087cd
      end

      to = klass.respond_to?(:default_mime_type) && klass.default_mime_type ?
        klass.default_mime_type : "*/*"
      register_transformer(from, to, LegacyTiltProcessor.new(klass))
    end
  end
end<|MERGE_RESOLUTION|>--- conflicted
+++ resolved
@@ -28,18 +28,25 @@
   module Engines
     attr_reader :transformers
 
-<<<<<<< HEAD
     def register_transformer(from, to, processor)
       mutate_hash_config(:transformers, from) do |transformers|
         transformers.merge(to => processor)
       end
     end
-=======
+
+    # Returns a `Hash` of `Engine`s registered on the `Environment`.
+    # If an `ext` argument is supplied, the `Engine` associated with
+    # that extension will be returned.
+    #
+    #     environment.engines
+    #     # => {".coffee" => CoffeeScriptTemplate, ".sass" => SassTemplate, ...}
+    #
+    attr_reader :engines
+
     # Internal: Returns a `Hash` of engine extensions to mime types.
     #
     # # => { '.coffee' => 'application/javascript' }
     attr_reader :engine_mime_types
->>>>>>> 0dd087cd
 
     # Internal: Find and load engines by extension.
     #
@@ -48,8 +55,7 @@
     # Returns Array of Procs.
     def unwrap_engines(extnames)
       extnames.map { |ext|
-        # TODO: Why just any extname works
-        transformers[mime_exts[ext]].values.first
+        engines[ext]
       }.map { |engine|
         unwrap_processor(engine)
       }
@@ -63,12 +69,6 @@
     def register_engine(ext, klass, options = {})
       ext = Sprockets::Utils.normalize_extension(ext)
 
-<<<<<<< HEAD
-      from = mime_exts[ext]
-      if from.nil?
-        from = "sprockets/#{ext.sub(/^\./, '')}"
-        register_mime_type(from, extensions: [ext])
-=======
       if klass.class == Sprockets::LazyProcessor || klass.respond_to?(:call)
         mutate_config(:engines) do |engines|
           engines.merge(ext => klass)
@@ -87,12 +87,7 @@
             mime_types.merge(ext.to_s => klass.default_mime_type)
           end
         end
->>>>>>> 0dd087cd
       end
-
-      to = klass.respond_to?(:default_mime_type) && klass.default_mime_type ?
-        klass.default_mime_type : "*/*"
-      register_transformer(from, to, LegacyTiltProcessor.new(klass))
     end
   end
 end