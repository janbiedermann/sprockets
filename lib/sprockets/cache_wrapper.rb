require 'digest/sha1'

module Sprockets
  class CacheWrapper
    def self.wrap(cache)
      if cache.is_a?(CacheWrapper)
        cache

      # `Cache#get(key)` for Memcache
      elsif cache.respond_to?(:get)
        GetWrapper.new(cache)

      # `Cache#[key]` so `Hash` can be used
      elsif cache.respond_to?(:[])
        HashWrapper.new(cache)

      # `Cache#read(key)` for `ActiveSupport::Cache` support
      elsif cache.respond_to?(:read)
        ReadWriteWrapper.new(cache)

      else
        HashWrapper.new(Sprockets::Cache::NullStore.new)
      end
    end

    def initialize(cache)
      @cache = cache
    end

    def fetch(key)
      expanded_key = expand_key(key)
      value = get(expanded_key)
      if !value
        value = yield
        set(expanded_key, value)
      end
      value
    end

    def [](key)
      get(expand_key(key))
    end

    def []=(key, value)
      set(expand_key(key), value)
    end

    def expand_key(key)
      digest = Digest::SHA1.new
      hash_key!(digest, key)
      ['sprockets', digest.hexdigest].join('/')
<<<<<<< HEAD
    end

    def hash_key!(digest, obj)
      case obj
      when String
        digest.update(obj)
      when Array
        obj.each { |o| hash_key!(digest, o) }
      else
        raise ArgumentError, "could not hash #{obj.class}"
      end
    end
  end

  class IndexWrapper < CacheWrapper
    def initialize(*args)
      @local = {}
      super
=======
>>>>>>> 7faf1d9b
    end

    def hash_key!(digest, obj)
      case obj
      when String
        digest.update(obj)
      when Array
        obj.each { |o| hash_key!(digest, o) }
      else
        raise ArgumentError, "could not hash #{obj.class}"
      end
    end
  end

  class GetWrapper < CacheWrapper
    def get(key)
      @cache.get(key)
    end

    def set(key, value)
      @cache.set(key, value)
    end
  end

  class HashWrapper < CacheWrapper
    def get(key)
      @cache[key]
    end

    def set(key, value)
      @cache[key] = value
    end
  end

  class ReadWriteWrapper < CacheWrapper
    def get(key)
      @cache.read(key)
    end

    def set(key, value)
      @cache.write(key, value)
    end
  end
end<|MERGE_RESOLUTION|>--- conflicted
+++ resolved
@@ -49,27 +49,6 @@
       digest = Digest::SHA1.new
       hash_key!(digest, key)
       ['sprockets', digest.hexdigest].join('/')
-<<<<<<< HEAD
-    end
-
-    def hash_key!(digest, obj)
-      case obj
-      when String
-        digest.update(obj)
-      when Array
-        obj.each { |o| hash_key!(digest, o) }
-      else
-        raise ArgumentError, "could not hash #{obj.class}"
-      end
-    end
-  end
-
-  class IndexWrapper < CacheWrapper
-    def initialize(*args)
-      @local = {}
-      super
-=======
->>>>>>> 7faf1d9b
     end
 
     def hash_key!(digest, obj)
