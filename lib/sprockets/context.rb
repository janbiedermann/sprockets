--- conflicted
+++ resolved
@@ -128,11 +128,7 @@
     #     <%= require_asset "#{framework}.js" %>
     #
     def require_asset(path)
-<<<<<<< HEAD
-      @required << resolve(path, accept: @content_type, bundle: false)
-=======
-      @required << resolve(path, accept: @content_type, pipeline: :self, compat: false)
->>>>>>> 98b47d11
+      @required << resolve(path, accept: @content_type, pipeline: :self)
       nil
     end
 
@@ -140,11 +136,7 @@
     # `path` must be an asset which may or may not already be included
     # in the bundle.
     def stub_asset(path)
-<<<<<<< HEAD
-      @stubbed << resolve(path, accept: @content_type, bundle: false)
-=======
-      @stubbed << resolve(path, accept: @content_type, pipeline: :self, compat: false)
->>>>>>> 98b47d11
+      @stubbed << resolve(path, accept: @content_type, pipeline: :self)
       nil
     end
 
