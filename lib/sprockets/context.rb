--- conflicted
+++ resolved
@@ -64,47 +64,9 @@
     #
     attr_reader :content_type
 
-<<<<<<< HEAD
-    # Internal
-    # TODO: Cleanup relative resolver logic shared between directive processor.
-    def _resolve(method, path, options = {})
-      if environment.absolute_path?(path)
-        filename = path
-      elsif environment.relative_path?(path)
-        path = File.expand_path(path, @dirname)
-        if logical_path = @environment.split_subpath(load_path, path)
-          if filename = environment.send(method, logical_path, options.merge(load_paths: [load_path]))
-            accept = options[:accept]
-            message = "couldn't find file '#{logical_path}' under '#{load_path}'"
-            message << " with type '#{accept}'" if accept
-            raise FileNotFound, message
-          end
-        else
-          raise FileOutsidePaths, "#{path} isn't under path: #{load_path}"
-        end
-      else
-        filename = environment.send(method, path, options)
-      end
-
-      if filename
-        filename
-      else
-        accept = options[:accept]
-        message = "couldn't find file '#{path}'"
-        message << " with type '#{accept}'" if accept
-        raise FileNotFound, message
-      end
-    end
-
-    # Given a logical path, `resolve` will find and return the fully
-    # expanded path. Relative paths will also be resolved. An optional
-    # `:content_type` restriction can be supplied to restrict the
-    # search.
-=======
     # Public: Given a logical path, `resolve` will find and return an Asset URI.
     # Relative paths will also be resolved. An accept type maybe given to
     # restrict the search.
->>>>>>> 10a165cf
     #
     #     resolve("foo.js")
     #     # => "file:///path/to/app/javascripts/foo.js?type=application/javascript"
@@ -141,7 +103,7 @@
     # the dependency file with invalidate the cache of the
     # source file.
     def depend_on(path)
-      resolve(path, compat: false)
+      resolve(path)
       nil
     end
 
@@ -153,7 +115,7 @@
     # file. Unlike `depend_on`, this will include recursively include
     # the target asset's dependencies.
     def depend_on_asset(path)
-      load(resolve(path, compat: false))
+      load(resolve(path))
     end
 
     # `require_asset` declares `path` as a dependency of the file. The
@@ -166,7 +128,7 @@
     #     <%= require_asset "#{framework}.js" %>
     #
     def require_asset(path)
-      @required << resolve(path, accept: @content_type, bundle: false, compat: false)
+      @required << resolve(path, accept: @content_type, bundle: false)
       nil
     end
 
@@ -174,7 +136,7 @@
     # `path` must be an asset which may or may not already be included
     # in the bundle.
     def stub_asset(path)
-      @stubbed << resolve(path, accept: @content_type, bundle: false, compat: false)
+      @stubbed << resolve(path, accept: @content_type, bundle: false)
       nil
     end
 
