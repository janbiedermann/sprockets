--- conflicted
+++ resolved
@@ -1,314 +1,7 @@
 require 'sprockets/sass_processor'
 
 module Sprockets
-<<<<<<< HEAD
-  # Template engine class for the SASS/SCSS compiler. Depends on the `sass` gem.
-  #
-  # For more infomation see:
-  #
-  #   https://github.com/sass/sass
-  #   https://github.com/rails/sass-rails
-  #
-  class SassTemplate
-    VERSION = '1'
-
-    # Internal: Defines default sass syntax to use. Exposed so the ScssTemplate
-    # may override it.
-    def self.syntax
-      :sass
-    end
-
-    # Public: Return singleton instance with default options.
-    #
-    # Returns SassTemplate object.
-    def self.instance
-      @instance ||= new
-    end
-
-    def self.call(input)
-      instance.call(input)
-    end
-
-    def self.cache_key
-      instance.cache_key
-    end
-
-    attr_reader :cache_key
-
-    # Public: Initialize template with custom options.
-    #
-    # options - Hash
-    #   cache_version - String custom cache version. Used to force a cache
-    #                   change after code changes are made to Sass Functions.
-    #
-    def initialize(options = {}, &block)
-      @cache_version = options[:cache_version]
-      @cache_key = [
-        self.class.name,
-        VERSION,
-        Sass::VERSION,
-        @cache_version
-      ]
-
-      @functions = Module.new do
-        include Functions
-        include options[:functions] if options[:functions]
-        class_eval(&block) if block_given?
-      end
-    end
-
-    def call(input)
-      context = input[:environment].context_class.new(input)
-
-      options = {
-        filename: input[:filename],
-        syntax: self.class.syntax,
-        cache_store: CacheStore.new(input[:cache], @cache_version),
-        load_paths: input[:environment].paths,
-        sprockets: {
-          context: context,
-          environment: input[:environment],
-          dependencies: context.metadata[:dependency_paths]
-        }
-      }
-
-      engine = ::Sass::Engine.new(input[:data], options)
-
-      css = Utils.module_include(::Sass::Script::Functions, @functions) do
-        engine.render
-      end
-
-      # Track all imported files
-      engine.dependencies.map do |dependency|
-        context.metadata[:dependency_paths] << dependency.options[:filename]
-      end
-
-      context.metadata.merge(data: css)
-    end
-
-    # Public: Functions injected into Sass context during Sprockets evaluation.
-    #
-    # This module may be extended to add global functionality to all Sprockets
-    # Sass environments. Though, scoping your functions to just your environment
-    # is preferred.
-    #
-    # module Sprockets::SassTemplate::Functions
-    #   def asset_path(path, options = {})
-    #   end
-    # end
-    #
-    module Functions
-      # Public: Generate a url for asset path.
-      #
-      # Default implementation is deprecated. Currently defaults to
-      # Context#asset_path.
-      #
-      # Will raise NotImplementedError in the future. Users should provide their
-      # own base implementation.
-      #
-      # Returns a Sass::Script::String.
-      def asset_path(path, options = {})
-        path = path.value
-
-        path, _, query, fragment = URI.split(path)[5..8]
-        path     = sprockets_context.asset_path(path, options)
-        query    = "?#{query}" if query
-        fragment = "##{fragment}" if fragment
-
-        ::Sass::Script::String.new("#{path}#{query}#{fragment}", :string)
-      end
-
-      # Public: Generate a asset url() link.
-      #
-      # path - Sass::Script::String URL path
-      #
-      # Returns a Sass::Script::String.
-      def asset_url(path, options = {})
-        ::Sass::Script::String.new("url(#{asset_path(path, options).value})")
-      end
-
-      # Public: Generate url for image path.
-      #
-      # path - Sass::Script::String URL path
-      #
-      # Returns a Sass::Script::String.
-      def image_path(path)
-        asset_path(path, type: :image)
-      end
-
-      # Public: Generate a image url() link.
-      #
-      # path - Sass::Script::String URL path
-      #
-      # Returns a Sass::Script::String.
-      def image_url(path)
-        asset_url(path, type: :image)
-      end
-
-      # Public: Generate url for video path.
-      #
-      # path - Sass::Script::String URL path
-      #
-      # Returns a Sass::Script::String.
-      def video_path(path)
-        asset_path(path, type: :video)
-      end
-
-      # Public: Generate a video url() link.
-      #
-      # path - Sass::Script::String URL path
-      #
-      # Returns a Sass::Script::String.
-      def video_url(path)
-        asset_url(path, type: :video)
-      end
-
-      # Public: Generate url for audio path.
-      #
-      # path - Sass::Script::String URL path
-      #
-      # Returns a Sass::Script::String.
-      def audio_path(path)
-        asset_path(path, type: :audio)
-      end
-
-      # Public: Generate a audio url() link.
-      #
-      # path - Sass::Script::String URL path
-      #
-      # Returns a Sass::Script::String.
-      def audio_url(path)
-        asset_url(path, type: :audio)
-      end
-
-      # Public: Generate url for font path.
-      #
-      # path - Sass::Script::String URL path
-      #
-      # Returns a Sass::Script::String.
-      def font_path(path)
-        asset_path(path, type: :font)
-      end
-
-      # Public: Generate a font url() link.
-      #
-      # path - Sass::Script::String URL path
-      #
-      # Returns a Sass::Script::String.
-      def font_url(path)
-        asset_url(path, type: :font)
-      end
-
-      # Public: Generate url for javascript path.
-      #
-      # path - Sass::Script::String URL path
-      #
-      # Returns a Sass::Script::String.
-      def javascript_path(path)
-        asset_path(path, type: :javascript)
-      end
-
-      # Public: Generate a javascript url() link.
-      #
-      # path - Sass::Script::String URL path
-      #
-      # Returns a Sass::Script::String.
-      def javascript_url(path)
-        asset_url(path, type: :javascript)
-      end
-
-      # Public: Generate url for stylesheet path.
-      #
-      # path - Sass::Script::String URL path
-      #
-      # Returns a Sass::Script::String.
-      def stylesheet_path(path)
-        asset_path(path, type: :stylesheet)
-      end
-
-      # Public: Generate a stylesheet url() link.
-      #
-      # path - Sass::Script::String URL path
-      #
-      # Returns a Sass::Script::String.
-      def stylesheet_url(path)
-        asset_url(path, type: :stylesheet)
-      end
-
-      # Public: Generate a data URI for asset path.
-      #
-      # path - Sass::Script::String logical asset path
-      #
-      # Returns a Sass::Script::String.
-      def asset_data_url(path)
-        if asset = sprockets_environment.find_asset(path.value, accept_encoding: 'base64')
-          sprockets_dependencies << asset.filename
-          url = "data:#{asset.content_type};base64,#{Rack::Utils.escape(asset.to_s)}"
-          ::Sass::Script::String.new("url(" + url + ")")
-        end
-      end
-
-      protected
-        # Public: The Environment.
-        #
-        # Returns Sprockets::Environment.
-        def sprockets_environment
-          options[:sprockets][:environment]
-        end
-
-        # Public: Mutatable set dependency paths.
-        #
-        # Returns a Set.
-        def sprockets_dependencies
-          options[:sprockets][:dependencies]
-        end
-
-        # Deprecated: Get the Context instance. Use APIs on
-        # sprockets_environment or sprockets_dependencies directly.
-        #
-        # Returns a Context instance.
-        def sprockets_context
-          options[:sprockets][:context]
-        end
-
-    end
-
-    # Internal: Cache wrapper for Sprockets cache adapter.
-    class CacheStore < ::Sass::CacheStores::Base
-      VERSION = '1'
-
-      def initialize(cache, version)
-        @cache, @version = cache, "#{VERSION}/#{version}"
-      end
-
-      def _store(key, version, sha, contents)
-        @cache._set("#{@version}/#{version}/#{key}/#{sha}", contents)
-      end
-
-      def _retrieve(key, version, sha)
-        @cache._get("#{@version}/#{version}/#{key}/#{sha}")
-      end
-
-      def path_to(key)
-        key
-      end
-    end
-  end
-
-  class ScssTemplate < SassTemplate
-    def self.syntax
-      :scss
-    end
-  end
-
-  # Deprecated: Use Sprockets::SassTemplate::Functions instead.
-  SassFunctions = SassTemplate::Functions
-
-  # Deprecated: Use Sprockets::SassTemplate::CacheStore instead.
-  SassCacheStore = SassTemplate::CacheStore
-=======
   # Deprecated
   SassTemplate = SassProcessor
   ScssTemplate = ScssProcessor
->>>>>>> e77edcc9
 end