--- conflicted
+++ resolved
@@ -1,9 +1,4 @@
-<<<<<<< HEAD
 # frozen_string_literal: true
-require 'fileutils'
-
-=======
->>>>>>> 24cce553
 module Sprockets
   # Internal: File and path related utilities. Mixed into Environment.
   #
