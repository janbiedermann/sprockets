--- conflicted
+++ resolved
@@ -46,15 +46,12 @@
       @uris[uri]
     end
 
-<<<<<<< HEAD
-=======
     # Internal: Cache Environment#resolve_dependency
     alias_method :_resolve_dependency, :resolve_dependency
     def resolve_dependency(str)
       @resolved_dependencies[str]
     end
 
->>>>>>> f68df9eb
     private
       # Cache is immutable, any methods that try to change the runtime config
       # should bomb.
