require 'sprockets/base'

module Sprockets
  # `Cached` is a special cached version of `Environment`.
  #
  # The expection is that all of its file system methods are cached
  # for the instances lifetime. This makes `Cached` much faster. This
  # behavior is ideal in production environments where the file system
  # is immutable.
  #
  # `Cached` should not be initialized directly. Instead use
  # `Environment#cached`.
  class CachedEnvironment < Base
    def initialize(environment)
      initialize_configuration(environment)

      @cache   = environment.cache
      @stats   = Hash.new { |h, k| h[k] = _stat(k) }
      @entries = Hash.new { |h, k| h[k] = _entries(k) }
      @digests = Hash.new { |h, k| h[k] = _file_digest(k) }
      @uris    = Hash.new { |h, k| h[k] = _load(k) }
    end

    # No-op return self as cached environment.
    def cached
      self
    end
    alias_method :index, :cached

    # Internal: Cache Environment#entries
    alias_method :_entries, :entries
    def entries(path)
      @entries[path]
    end

    # Internal: Cache Environment#stat
    alias_method :_stat, :stat
    def stat(path)
      @stats[path]
    end

    # Internal: Cache Environment#file_digest
    alias_method :_file_digest, :file_digest
    def file_digest(path)
      @digests[path]
    end

    # Internal: Cache Environment#load
    alias_method :_load, :load
    def load(uri)
      @uris[uri]
    end

<<<<<<< HEAD
    protected
      def asset_dependency_graph_cache_key(uri)
        filename, _ = parse_asset_uri(uri)
        [
          'asset-uri-dep-graph',
          VERSION,
          self.version,
          uri,
          file_digest(filename)
        ]
      end

      def load_asset_by_id_uri(uri)
        cache.fetch(asset_uri_cache_key(uri)) do
          super
        end
      end

      def load_asset_by_uri(uri)
        dep_graph_key = asset_dependency_graph_cache_key(uri)

        if asset = get_asset_dependency_graph_cache(dep_graph_key)
          asset
        else
          asset = super
          set_asset_dependency_graph_cache(dep_graph_key, asset)
          asset
        end
      end

=======
>>>>>>> f9c9c904
    private
      # Cache is immutable, any methods that try to change the runtime config
      # should bomb.
      def config=(config)
        raise RuntimeError, "can't modify immutable cached environment"
      end
  end

  # Deprecated
  Index = CachedEnvironment
end<|MERGE_RESOLUTION|>--- conflicted
+++ resolved
@@ -51,39 +51,6 @@
       @uris[uri]
     end
 
-<<<<<<< HEAD
-    protected
-      def asset_dependency_graph_cache_key(uri)
-        filename, _ = parse_asset_uri(uri)
-        [
-          'asset-uri-dep-graph',
-          VERSION,
-          self.version,
-          uri,
-          file_digest(filename)
-        ]
-      end
-
-      def load_asset_by_id_uri(uri)
-        cache.fetch(asset_uri_cache_key(uri)) do
-          super
-        end
-      end
-
-      def load_asset_by_uri(uri)
-        dep_graph_key = asset_dependency_graph_cache_key(uri)
-
-        if asset = get_asset_dependency_graph_cache(dep_graph_key)
-          asset
-        else
-          asset = super
-          set_asset_dependency_graph_cache(dep_graph_key, asset)
-          asset
-        end
-      end
-
-=======
->>>>>>> f9c9c904
     private
       # Cache is immutable, any methods that try to change the runtime config
       # should bomb.
