--- conflicted
+++ resolved
@@ -47,11 +47,7 @@
       path = URI::Generic::DEFAULT_PARSER.unescape(path)
       path.force_encoding(Encoding::UTF_8)
 
-<<<<<<< HEAD
-      # Hack for parsing Windows "file:///C:/Users/IEUser" paths
-=======
       # Hack for parsing Windows "/C:/Users/IEUser" paths
->>>>>>> 6e66d69a
       path = path[1..-1] if File::ALT_SEPARATOR
 
       [scheme, host, path, query]
