--- conflicted
+++ resolved
@@ -1,9 +1,6 @@
 require 'sprockets/autoload'
-<<<<<<< HEAD
+require 'sprockets/digest_utils'
 require 'sprockets/source_map_utils'
-=======
-require 'sprockets/digest_utils'
->>>>>>> 4e555b82
 
 module Sprockets
   # Public: Uglifier/Uglify compressor.
@@ -53,23 +50,14 @@
     end
 
     def call(input)
-<<<<<<< HEAD
-      data = input[:data]
-
-      result = input[:cache].fetch(@cache_key + [data]) do
-        js, map = @uglifier.compile_with_map(data)
-        [js, SourceMapUtils.decode_json_source_map(map)["mappings"]]
-      end
+      js, map = @uglifier.compile_with_map(input[:data])
 
       map = SourceMapUtils.combine_source_maps(
         input[:metadata][:map],
-        result[1]
+        SourceMapUtils.decode_json_source_map(map)["mappings"]
       )
 
-      { data: result[0], map: map }
-=======
-      @uglifier.compile(input[:data])
->>>>>>> 4e555b82
+      { data: js, map: map }
     end
   end
 end