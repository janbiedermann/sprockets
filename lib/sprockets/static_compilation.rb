--- conflicted
+++ resolved
@@ -26,15 +26,9 @@
           end
 
           if asset = find_asset_in_path(logical_path)
-<<<<<<< HEAD
             attributes  = attributes_for(logical_path)
             digest_path = attributes.path_with_fingerprint(asset.digest)
             filename    = static_root.join(digest_path)
-            content     = asset.to_s
-=======
-            digest_path = path_with_fingerprint(logical_path, asset.digest)
-            filename = @static_root.join(digest_path)
->>>>>>> afde1b90
 
             FileUtils.mkdir_p filename.dirname
             asset.write_to(filename)
@@ -47,26 +41,10 @@
     end
 
     protected
-<<<<<<< HEAD
       def compute_digest
         super.update(static_root.to_s)
       end
 
-      def atomic_write(filename, &block)
-        File.open("#{filename}+", 'wb', &block)
-        FileUtils.mv("#{filename}+", filename)
-      end
-
-      def gzip(filename, content)
-        atomic_write(filename) do |f|
-          gz = Zlib::GzipWriter.new(f, Zlib::BEST_COMPRESSION)
-          gz.write content
-          gz.close
-        end
-      end
-
-=======
->>>>>>> afde1b90
       def find_asset_in_static_root(logical_path)
         return unless static_root
 
